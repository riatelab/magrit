<!DOCTYPE HTML>
<html lang="en">
    <head>
        <meta charset="UTF-8">
        <title>Les docs de Magrit</title>
        <meta content="text/html; charset=utf-8" http-equiv="Content-Type">
        <meta name="description" content="Documentation utilisateur de Magrit">
        <meta name="viewport" content="width=device-width, initial-scale=1">

        <base href="">

        <link rel="stylesheet" href="book.css">
        <link href='https://fonts.googleapis.com/css?family=Open+Sans:300italic,400italic,600italic,700italic,800italic,400,300,600,700,800' rel='stylesheet' type='text/css'>

        <link rel="shortcut icon" href="favicon.png">

        <!-- Font Awesome -->
        <link rel="stylesheet" href="https://maxcdn.bootstrapcdn.com/font-awesome/4.3.0/css/font-awesome.min.css">

        <link rel="stylesheet" href="highlight.css">
        <link rel="stylesheet" href="tomorrow-night.css">

        <!-- MathJax -->
        <script type="text/javascript" src="https://cdn.mathjax.org/mathjax/latest/MathJax.js?config=TeX-AMS-MML_HTMLorMML"></script>

        <!-- Fetch JQuery from CDN but have a local fallback -->
        <script src="https://code.jquery.com/jquery-2.1.4.min.js"></script>
        <script>
            if (typeof jQuery == 'undefined') {
                document.write(unescape("%3Cscript src='jquery.js'%3E%3C/script%3E"));
            }
        </script>
    </head>
    <body class="light">
        <!-- Set the theme before any content is loaded, prevents flash -->
        <script type="text/javascript">
            var theme = localStorage.getItem('theme');
            if (theme == null) { theme = 'light'; }
            $('body').removeClass().addClass(theme);
        </script>

        <!-- Hide / unhide sidebar before it is displayed -->
        <script type="text/javascript">
            var sidebar = localStorage.getItem('sidebar');
            if (sidebar === "hidden") { $("html").addClass("sidebar-hidden") }
            else if (sidebar === "visible") { $("html").addClass("sidebar-visible") }
        </script>

        <div id="sidebar" class="sidebar">
<<<<<<< HEAD
            <ul class="chapter"><li><a href="./import_fr.html"><strong>1.</strong> Import des données</a></li><li><a href="./projections_fr.html"><strong>2.</strong> Choix d'une projection</a></li><li><a href="./carto_fr.html"><strong>3.</strong> Choix de la représentation</a></li><li><ul class="section"><li><a href="./carto/propsmbol_fr.html"><strong>3.1.</strong> Carte de stocks</a></li><li><a href="./carto/choro_fr.html"><strong>3.2.</strong> Carte de ratios</a></li><li><a href="./carto/typo_fr.html"><strong>3.3.</strong> Carte qualitative</a></li><li><a href="./carto/propsmbolchoro_fr.html"><strong>3.4.</strong> Carte de stocks et ratios</a></li><li><a href="./carto/propsmboltypo_fr.html"><strong>3.5.</strong> Carte de stocks et qualitative</a></li><li><a href="./carto/grid_fr.html"><strong>3.6.</strong> Carroyage</a></li><li><a href="./carto/cartogram_fr.html"><strong>3.7.</strong> Cartogramme</a></li><li><a href="./carto/smooth_fr.html"><strong>3.8.</strong> Carte lissée</a></li><li><a href="./carto/discont_fr.html"><strong>3.9.</strong> Carte de discontinuités</a></li><li><a href="./carto/links_fr.html"><strong>3.10.</strong> Carte de liens</a></li><li><a href="./carto/typosymbol_fr.html"><strong>3.11.</strong> Carte qualitative (pictogrammes)</a></li></ul></li><li><a href="./discretisation_fr.html"><strong>4.</strong> Discrétisation des données</a></li><li><a href="./layout_fr.html"><strong>5.</strong> Habillage de la carte</a></li><li><a href="./export_fr.html"><strong>6.</strong> Export des données</a></li><li class="spacer"></li><li class="affix"><a href="misc/contributors.html">Contributeurs</a></li></ul>
=======
            <ul class="chapter"><li><a href="./import_fr.html"><strong>1.</strong> Import des données</a></li><li><a href="./projections_fr.html"><strong>2.</strong> Choix d'une projection</a></li><li><a href="./carto_fr.html"><strong>3.</strong> Choix de la représentation</a></li><li><ul class="section"><li><a href="./carto/propsmbol_fr.html"><strong>3.1.</strong> Carte de stocks</a></li><li><a href="./carto/choro_fr.html"><strong>3.2.</strong> Carte de ratios</a></li><li><ul class="section"><li><a href="./discretisation_fr.html"><strong>3.2.1.</strong> Discrétisation des données</a></li></ul></li><li><a href="./carto/typo_fr.html"><strong>3.3.</strong> Carte qualitative</a></li><li><a href="./carto/propsmbolchoro_fr.html"><strong>3.4.</strong> Carte de stocks et ratios</a></li><li><a href="./carto/propsmboltypo_fr.html"><strong>3.5.</strong> Carte de stocks et qualitative</a></li><li><a href="./carto/grid_fr.html"><strong>3.6.</strong> Carroyage</a></li><li><a href="./carto/cartogram_fr.html"><strong>3.7.</strong> Cartogramme</a></li><li><a href="./carto/smooth_fr.html"><strong>3.8.</strong> Carte lissée</a></li><li><a href="./carto/discont_fr.html"><strong>3.9.</strong> Carte de discontinuités</a></li><li><a href="./carto/links_fr.html"><strong>3.10.</strong> Carte de liens</a></li><li><a href="./carto/typosymbol_fr.html"><strong>3.11.</strong> Carte qualitative (pictogrammes)</a></li></ul></li><li><a href="./layout_fr.html"><strong>4.</strong> Habillage de la carte</a></li><li><a href="./export_fr.html"><strong>5.</strong> Export des données</a></li><li><a href="./datasets_fr.html"><strong>6.</strong> Jeux de données</a></li><li class="spacer"></li><li class="affix"><a href="misc/contributors.html">Contributeurs</a></li></ul>
>>>>>>> f88e98ee
        </div>

        <div id="page-wrapper" class="page-wrapper">

            <div class="page">
                <div id="menu-bar" class="menu-bar">
                    <div class="left-buttons">
                        <i id="sidebar-toggle" class="fa fa-bars"></i>
                        <i id="theme-toggle" class="fa fa-paint-brush"></i>
                    </div>

                    <h1 class="menu-title">Les docs de Magrit</h1>

                    <div class="right-buttons">
                        <i id="print-button" class="fa fa-print" title="Print this book"></i>
                    </div>
                </div>

                <div id="content" class="content">
                    <h1>Import et manipulation des données</h1>
<p>Deux éléments fondamentaux servent de point de départ à la réalisation d'une carte dans Magrit : le fond de carte et les données qui y sont associées.
De larges possibilités sont offertes à l'utilisateur concernant l'ajout de ces deux éléments.</p>
<hr />
<h2>Import du fond de carte</h2>
<p>L'import du fond de carte principal peut se faire de différentes manières :</p>
<ul>
<li>Par un click sur le bouton <em>'ajout d'un fond de carte'</em> <img src="img/addgeom.png" alt="image_ajout_couche" style="width: 35px;"/> puis par le choix du fichier.</li>
<li>Par un glisser-déposer vers le centre de la carte.</li>
<li>Par un glisser-déposer vers la section appropriée du menu.</li>
</ul>
<p>Plusieurs formats sont supportés:</p>
<ul>
<li><code>Shapefile</code></li>
<li><code>GeoJSON</code></li>
<li><code>TopoJSON</code></li>
<li><code>kml</code></li>
<li><code>gml</code></li>
<li>Fichier <code>csv</code> avec colonnes x/y ou <em>geometry</em></li>
</ul>
<blockquote>
<p><strong>Note:</strong>
La plupart des formats permettent de spécifier un système de coordonnées de référence; cette indication est ici obligatoire pour ouvrir correctement le fichier.
Si aucun système de coordonnées de référence n'est spécifié, l'application considère qu'il s'agit de coordonnées géographiques.</p>
</blockquote>
<h2>Import d'un tableau de données</h2>
<p>L'ajout d'un tableau de données peut être effectué de plusieurs manières :</p>
<ul>
<li>Par un glisser-déposer du fichier vers la section appropriée du menu</li>
<li>Par un clic sur le bouton <em>'ajout d'un jeu de données'</em> <img src="img/addtabular.png" alt="image_ajout_tableau" style="width: 35px;"/></li>
</ul>
<p>Plusieurs format sont pris en charge pour l'import des données :</p>
<ul>
<li><code>csv</code> (champs séparés par une virgule ou par un point virgule)</li>
<li><code>tsv</code> (champs séparés par une tabulation)</li>
<li><code>xls</code> et <code>xlsx</code> (à condition que la feuille à utiliser contiennent seulement la table de données).</li>
</ul>
<h2>Jointure des données</h2>
<p>Lorsqu'un fond de carte et un jeu de données externes on été ajoutées, il devient possible de les joindre.
Cette opération et appelée &quot;jointure&quot; (c'est également le cas dans les logiciels SIG ou dans certaines bases de données) et s'effectue en choisissant la colonne de données....</p>
<p><img src="img/data_join.png" alt="image_join" style="width: 480px;"/></p>
<blockquote>
<p><img src="img/joinfalse.png" alt="joinfalse" style="width: 35px;"/> Apparence de l'élément avant jointure<br />
<img src="img/jointrue.png" alt="jointrue" style="width: 35px;"/> Apparence de l'élément après jointure des champs</p>
</blockquote>
<h2>Affichage et enrichissement des tables de données</h2>
<p>L'affichage des tableaux de données correspondant à chacune des couches ajoutées (ou obtenues en résultat d'un type de représentation) est possible via le gestionnaire de couche et le bouton représentant une table de donnée.</p>
<h1>Projections</h1>
<p>De nombreuses projections cartographiques sont disponibles dans l'application.<br />
La séléction d'une projection s'effectue dans la partie suérieure droite de la fenêtre. Le choix d'une projection est accompagné du choix de son centrage.
Celui-ci est par défaut sur la longitude 0°.</p>
<p>La projection appelée &quot;orthographique&quot; présente la particularité d'offrir 3 paramètres de centrage (correspondants aux axes lambda, phi et gamma), permettant une rotation complète et personnalisée du globe.</p>
<p>Plusieurs attributs permettent de distinguer ces projections :</p>
<ul>
<li>la conservation locale des surfaces (ces projections sont dites <strong>équivalentes</strong>, c'est par exemple le cas de la <em>projection azimutale équivalente de Lambert</em>)</li>
<li>la conservation locale des angles (ces projections conservent les formes et sont dites <strong>conformes</strong>, c'est par exemple le cas de la <em>projection Mercator</em>)</li>
<li>la représentation du globe sous une forme interrompue (<em>projection HEALPix</em> et <em>projection de Goode</em> par exemple)</li>
</ul>
<p>Selon l'échelle d'affichage de la carte et la déformation appliquée par la projection, la présence d'un figuré indiquant le nord peut s'avérer peu ou pas pertinente.<br />
Il est toutefois possible d'ajouter une couche représentant le tracé des lignes de latitude et de longitude (cette couche d'informations est ici appelé &quot;graticule&quot; et est disponible dans la section &quot;ajout d'éléments d'habillage&quot;). Cette couche d'information permet une bonne visualisation des déformations apportées par les différentes projections.
Il est également possible (et conseillé lors de l'utilisation des projections dites &quot;interrompues&quot;) d'ajouter une couche d'informations représentant les limites du globe selon le découpage appliqué par la projection.</p>
<blockquote>
<h4>Note:</h4>
<ul>
<li>La modification de la projection à utiliser est possible à tout moment</li>
<li>Lors de la réalisation d'une carte d'une faible emprise spatiale, l'utilisation de certaines projection n'est pas pertinent et est désactivé par défaut.</li>
</ul>
</blockquote>
<h4>Exemple d'utilisation des graticules et du fond de l'emprise du globe avec des représentations originales :</h4>
<p><img src="/img/proj_loximuthal.png" alt="proj_loximuthal" style="width: 420px;"/>
<img src="/img/proj_healpix.png" alt="proj_healpix" style="width: 420px;"/>
<img src="/img/proj_interrupted.png" alt="proj_interrupted" style="width: 420px;"/>
<img src="/img/proj_peirce.png" alt="proj_peirce" style="width: 420px;"/>
<img src="/img/proj_eisenlohr.png" alt="proj_eisenlohr" style="width: 420px;"/></p>
<h1>Choix de la représentation</h1>
<p>Le choix d'un type de représentation est l'élément qui guide le processus de création d'une carte. Ce choix s'effectue en fonction du type des données à représenter (données de stocks, de ratios ou qualitatives) et du type de fond de carte utilisé (points, polygones, etc.).</p>
<p>Représentations adaptées à des données de stocks :</p>
<ul>
<li><a href="./carto/propsmbol_fr.html">carte de stocks</a></li>
<li><a href="./carto/cartogram_fr.html">cartogramme</a></li>
</ul>
<p>Représentations adaptées à des données de ratios :</p>
<ul>
<li><a href="./carto/choro_fr.html">carte choroplèthe</a></li>
<li><a href="./carto/propsmbolchoro_fr.html">carte de stocks et ratios</a></li>
</ul>
<p>Représentations adaptées à des données qualitatives :</p>
<ul>
<li><a href="./carto/typo_fr.html">carte qualitative</a></li>
<li><a href="./carto/typosymbol_fr.html">carte qualitative (pictogrammes)</a></li>
<li><a href="./carto/propsmboltypo_fr.html">carte de stocks et qualitative</a></li>
</ul>
<p>D'autres méthodes permettent de créer des représentations originales :</p>
<ul>
<li><a href="./carto/grid_fr.html">carroyage</a></li>
<li><a href="./carto/smooth_fr.html">carte lissée</a></li>
<li><a href="./carto/discont_fr.html">carte de discontinuités</a></li>
<li><a href="./carto/links_fr.html">carte de liens</a></li>
</ul>
<h1>Carte de stocks</h1>
<<<<<<< HEAD
<p>Les cartes de stock permettent de représenter des données de stocks. Ces données sont de nature quantitative absolue. Une donnée est dite « quantitative » si ses modalités s'expriment par des nombres et si la moyenne de ces nombres a un sens. Elles expriment des quantités concrètes : la somme des modalités des éléments a un sens Les données de stocks peuvent être représentées par des figurés proportionnels.</p>
=======
<p>Les cartes de stocks permettent de représenter des <strong>données de stocks</strong> (ou quantitatives absolues). Les données de stocks expriment des quantités concrètes : la somme des modalités des éléments a un sens. Les données de stocks peuvent être représentées par des <strong>figurés proportionnels</strong>.</p>
>>>>>>> f88e98ee
<blockquote>
<h4>Paramètres</h4>
<ul>
<li>Le champ contenant les valeurs à utiliser.</li>
<li>La taille (en pixels) à appliquer sur le valeur définie à la suite.</li>
<li>Le type de symbole à utiliser (cercle ou carré).</li>
<li>La couleur des symboles. Il est possible de choisir deux couleurs si un seuil est défini.</li>
</ul>
</blockquote>
<h4>Exemple :</h4>
<p style="text-align: center;">
<img src="img/propsymbol.png" alt="img_propsymbol_map" style="width: 480px;"/>
</p>
<ul>
<li>Données : Pays du monde</li>
<li>Champ utilisé : <strong>jamesbond</strong></li>
<li>Symbole : <strong>cerle</strong></li>
<li>Taille fixée à <strong>40px</strong> sur la valeur <strong>22</strong></li>
</ul>
<h1>Carte de ratios</h1>
<<<<<<< HEAD
<p>Les données de rapport (ou de taux ou d’intensité) sont des données quantitatives calculées à partir de données de stoks dont ont fait le rapport ou dont on calcule le taux à partir d’un total.
Elles expriment les caractéristiques des individus observés mais leur total n'a pas de signification concrète.
On peut représenter ces données par des cartes choroplèthes qui sont des représentation cartographique par plages de couleurs ou de niveaux de gris.</p>
=======
<p>Les <strong>cartes choroplèthes</strong> permettent de représenter des <strong>données de ratios</strong> par plages de couleurs ou de niveaux de gris.
Les données de rapports (de taux, d’intensités ou de ratios) sont des données quantitatives calculées à partir de données de stocks dont ont fait le rapport ou dont on calcule le taux à partir d’un total. Elles expriment les caractéristiques des individus observés mais leur total n'a pas de signification concrète.</p>
>>>>>>> f88e98ee
<blockquote>
<h3>Paramètres</h3>
<ul>
<li>Nom du champ contenant les valeurs à utiliser</li>
<li>Choix d'une discrétisation adaptée pour la série de valeurs</li>
</ul>
</blockquote>
<<<<<<< HEAD
=======
<p>Un click sur le bouton <img src="img/discr.png" alt="choro_map" style="width: 26px;"/> ouvre une boite dialogue permettant d'affiner la discrétisation et de choisir la palette de couleur.</p>
<p style="text-align: center;">
<img src="img/discr2.png" alt="choro_map" style="width: 480px;"/>
</p>
>>>>>>> f88e98ee
<h4>Exemple :</h4>
<p style="text-align: center;">
<img src="img/choropleth_map.png" alt="choro_map" style="width: 480px;"/>
</p>
<h1>Discrétisation</h1>
<p>Plusieurs méthodes sont proposées afin de transformer une série continue de valeurs en une série discrète, c'est à dire en un nombre fini de classes. Le nombre de classes ainsi que les valeurs limites de ces classes doivent être justifiées sémantiquement et/ou statistiquement.</p>
<p>Les méthodes proposées par l'outil peuvent être utilisées telles quelles ou bien comme des guides de lecture et d'analyse préalables à la saisie manuelle des limites de classes souhaitées.</p>
<hr />
<ul>
<li>Intervalles égaux
Cette méthode, parfois également appelées &quot;amplitudes égale&quot;, permet de créer des classes qui possèdent toutes la même étendue.</li>
</ul>
<ul>
<li>Quantiles
Cette méthode, parfois également décrite par le terme de &quot;discrétisation en classes d'effectifs égaux&quot; permet de former des classes qui possèdent toutes le même nombre d'individus.</li>
</ul>
<ul>
<li>Q6
Cette méthode originale, notamment démocratisée par l'outil PhilCarto <a href="(http://philcarto.free.fr/)">1</a>, permet d'effectuer une discrétisation selon la méthode des quartiles tout en isolant les valeurs extrèmes.</li>
</ul>
<ul>
<li>Seuils naturels (algorithme de Jenks <a href="(https://en.wikipedia.org/wiki/Jenks_natural_breaks_optimization)">2</a>)
Cette méthode permet de créer des classes homogènes. En effet l'algorithme vise à trouver le nombre de classe souhaitées en minimisant la variance intra-classe et en maximisant la variance inter-classe.</li>
</ul>
<ul>
<li>Il est également possible d'utiliser les discrétisations en progression arithmétique ou géométrique ou de saisir manuellement les bornes de classes.</li>
</ul>
<h1>Carte qualitative</h1>
<p>Ce type de carte permet de représenter des entités surfaciques selon la valeur prise un par un champ dont les valeurs sont regroupées en catégories.</p>
<blockquote>
<h3>Paramètres</h3>
<ul>
<li>Nom du champ contenant les valeurs à utiliser</li>
<li>Choix des couleurs correspondantes aux catégories à représenter</li>
</ul>
</blockquote>
<h4>Exemple :</h4>
<p style="text-align: center;">
<img src="img/typo.png" alt="img_typo_map" style="width: 480px;"/>
<ul>
<li>Champ utilisé : <strong>LIBEPT</strong></li>
</ul>
<h1>Carte de stocks et ratios</h1>
<p>Ce type de représentation permet de combiner la représentation de données de stocks et celles de ratios sur une même carte.<br />
La donnée de ratiio est représentée à l’intérieur du figuré représentant le stock.</p>
<blockquote>
<h3>Paramètres</h3>
<ul>
<li>Le nom du champ contenant les valeurs à utiliser pour définir la taille des symboles.</li>
<li>La taille (en pixels) à appliquer à la valeur définie à la suite.</li>
<li>La valeur sur laquelle fixer la taille.</li>
<li>Le type de symbole à utiliser (cercle ou carré).</li>
<li>Le nom du champ contenant les valeurs à utiliser (après discrétisation) pour colorer les symboles.</li>
</ul>
</blockquote>
<h4>Exemple :</h4>
<p style="text-align: center;">
<img src="img/propsymbolschoro.png" alt="img_propsymbolchoro_map" style="width: 480px;"/>
</p>
<h1>Carte de stocks et qualitative</h1>
<p>Ce type de représentation permet d'établir une correspondance entre des données de stock et une variable d'appartenance (variable catégorielle).</p>
<blockquote>
<h3>Paramètres</h3>
<ul>
<li>Le nom du champ contenant les valeurs à utiliser pour définir la taille des symboles.</li>
<li>La taille (en pixels) à appliquer à la valeur définie à la suite.</li>
<li>La valeur sur laquelle fixer la taille.</li>
<li>Le type de symbole à utiliser (cercle ou carré).</li>
<li>Le nom du champ contenant les valeurs à utiliser pour colorer les symboles.</li>
<li>Le choix des couleurs correspondantes aux catégories à représenter</li>
</ul>
</blockquote>
<h4>Exemple :</h4>
<p style="text-align: center;">
<img src="img/propsymboltypo_map.png" alt="img_propsymboltypo_map" style="width: 480px;"/>
</p>
<ul>
<li>Champ utilisé : <strong>pop1999</strong></li>
<li>Symbole <strong>carré</strong></li>
<li>Taille fixée de <strong>22px</strong> sur la valeur <strong>1000000</strong></li>
<li>Champ utilisé pour l'aplat de couleur : <strong>Pays</strong></li>
</ul>
<h1>Carroyage</h1>
<p>La méthode du carroyage est une méthode permettant d'essayer de s'affranchir de l'arbitraire et de l'irrégularité d'un découpage administratif.<br />
Elle met en évidence les grandes tendances de le répartition spatiale d'une donnée et de traiter des données, en découpant le territoire en <em>« carreaux égaux et repérés »</em> (Les mots de la géographie).</p>
<blockquote>
<h3>Paramètres</h3>
<ul>
<li>Nom du champ à utiliser (variable de stock)</li>
<li>Taille des carreaux en kilomètres</li>
<li>Forme des carreaux</li>
<li>Palette de couleurs à utiliser</li>
</ul>
</blockquote>
<h4>Exemple :</h4>
<p style="text-align: center;">
<img src="img/gridded.png" alt="gridded_map" style="width: 480px;"/>
</p>
<ul>
<li>Champ utilisé : <strong>pop2008</strong></li>
<li>Carreaux en forme d'<strong>hexagone</strong></li>
<li>Taille de référence : <strong>65km</strong></li>
</ul>
<h1>Cartogramme</h1>
<p>Les anamorphoses sont utilisées en cartographie statistique pour montrer l'importance d'un phénomène donné : ce type de carte est couramment appelé un cartogramme.<br />
Elles permettent de déformer les unités territoriales (polygones) sur la base d'un attribut rapporté à la superficie des entités (densité).<br />
Magrit propose deux méthodes de création de cartogrammes : Dougenik et al et Olson (<strong>refs</strong>).</p>
<blockquote>
<h3>Paramètres (méthode Dougenik)</h3>
<ul>
<li>Le nom du champ contenant les valeurs à utiliser</li>
<li>Le nombre d'itérations à effectuer avant d'obtenir le résultat</li>
<li>Le nom de la couche produite</li>
</ul>
</blockquote>
<h4>Exemple :</h4>
<p style="text-align: center;">
<img src="img/dougenik.png" alt="dougenik_map" style="width: 480px;"/>
</p>
<ul>
<li>Méthode de <strong>Dougenik</strong></li>
<li>Champ utilisé : <strong>pop2008</strong></li>
<li><strong>5 itérations</strong></li>
</ul>
<blockquote>
<h3>Paramètres (méthode Olson)</h3>
<ul>
<li>Le nom du champ contenant les valeurs à utiliser</li>
<li>Le nombre d'itérations à effectuer avant d'obtenir le résultat</li>
<li>Le nom de la couche produite</li>
</ul>
</blockquote>
<h1>Carte lissée</h1>
<p>Méthode d'analyse spatiale et de réprésentation basée sur le calcul de potentiels (dit &quot;de Stewart&quot;) et qui n’a pas vocation à annuler ou atténuer le bruit (information parasite qui tend à brouiller la lecture) mais s’affranchit complètement du maillage administratif de départ. Elle permet d’observer ainsi la répartition spatiale du phénomène étudié, quelque soit l’hétérogénéité du maillage affecter en tout point de la carte, la valeur de la densité du phénomène dans le voisinage de ce point.</p>
<blockquote>
<h3>Paramètres</h3>
<ul>
<li>Le nom du champ contenant les valeurs à utiliser.</li>
<li><em>(optionnel)</em> Le nom du champ à utiliser pour calculer un ratio.</li>
<li>Le <em>span</em> c'est à dire ....</li>
<li>Le <em>beta</em>, c'est à dire</li>
<li>La résolution de la grille régulière créer pour l'interpolation</li>
<li>Le type de fonction d'interaction</li>
<li>Le nombre de classe souhaité lors de la création des isolignes</li>
<li>(optionnel) Le nom de la couche de masquage</li>
</ul>
</blockquote>
<h4>Exemple :</h4>
<p style="text-align: center;"> <img src="img/smoothed2.png" alt="smoothed_map" style="width: 480px;"/> </p>
<h1>Carte des discontinuités</h1>
<p>Combinée à la représentation par aplats de couleurs (Cf. cartes de ratio), la visualisation de lignes de discontinuités permet de mettre en exergue les ruptures spatiales des phénomènes socio-économiques étudiés, qui selon la formule de Brunet et Dolphus (1990) montre que <em>« l’espace géographique est fondamentalement discontinu »</em>.</p>
<blockquote>
<h3>Paramètres</h3>
<ul>
<li>Le champ contenant les valeurs à utiliser.</li>
<li>Le champ contenant des identifiants uniques permettant d'identifier les tronçons.</li>
<li>Le type de discontinuités (c'est à dire le rapport entre la valeur des deux entités, parmi 'relatif' ou 'absolu').</li>
<li>Le nombre de classe à créer.</li>
<li>La méthode utilisée pour discrétiser les valeurs.</li>
<li>La couleur utilisée pour représenter les discontinuités.</li>
</ul>
</blockquote>
<h4>Exemple de rendu à partir d'un jeu de données d'exemple :</h4>
<p style="text-align: center;">
<img src="img/discont.png" alt="discont_map" style="width: 480px;"/>
</p>
<h1>Carte des liens</h1>
<p>Ce type de carte représente, avec des lignes d'épaisseur proportionnelle à l'intensité du phénomène, les connexions (flux/liens) existant entre des couples de lieux.</p>
<blockquote>
<h3>Paramètres</h3>
<ul>
<li>Le champ contenant les identifiants des entités 'origine'.</li>
<li>Le champ contenant les identifiants des entités 'destination'.</li>
<li>Le champ contenant les valeurs de l'intensité du phénomène entre 'i' et 'j'.</li>
<li>Le type de méthode à utiliser pour discrétiser les valeurs.</li>
<li>Le nombre de classes à créer lors de l'application de la méthode précédemment définie.</li>
</ul>
</blockquote>
<h4>Exemple :</h4>
<p style="text-align: center;">
<img src="img/flows.png" alt="link_map" style="width: 480px;"/>
</p>
<h1>Carte qualitative (pictogrammes)</h1>
<p>Ce type de représentation permet de faire figurer des symboles en fonction des valeurs prises par l'attribut de la couche de données.</p>
<blockquote>
<h3>Paramètres</h3>
<ul>
<li>Le nom du champ contenant les valeurs à utiliser</li>
<li>Le choix de pictogrammes correspondants aux différentes catégories à représenter</li>
</ul>
</blockquote>
<h4>Exemple :</h4>
<p style="text-align: center;">
<img src="img/typo_picto.png" alt="picto_map" style="width: 480px;"/>
</p>
<<<<<<< HEAD
<h1>Discrétisation</h1>
<p>Plusieurs méthodes sont proposées afin de transformer une série continue de valeurs en une série discrète, c'est à dire en un nombre fini de classes. Le nombre de classes ainsi que les valeurs limites de ces classes doivent être justifiées sémantiquement et/ou statistiquement.</p>
<p>Les méthodes proposées par l'outil peuvent être utilisées telles quelles ou bien comme des guides de lecture et d'analyse préalables à la saisie manuelle des limites de classes souhaitées.</p>
<hr />
<ul>
<li>Intervalles égaux
Cette méthode, parfois également appelées &quot;amplitudes égale&quot;, permet de créer des classes qui possèdent toutes la même étendue.</li>
</ul>
<ul>
<li>Quantiles
Cette méthode, parfois également décrite par le terme de &quot;discrétisation en classes d'effectifs égaux&quot; permet de former des classes qui possèdent toutes le même nombre d'individus.</li>
</ul>
<ul>
<li>Q6
Cette méthode originale, notamment démocratisée par l'outil PhilCarto <a href="(http://philcarto.free.fr/)">1</a>, permet d'effectuer une discrétisation selon la méthode des quartiles tout en isolant les valeurs extrèmes.</li>
</ul>
<ul>
<li>Seuils naturels (algorithme de Jenks <a href="(https://en.wikipedia.org/wiki/Jenks_natural_breaks_optimization)">2</a>)
Cette méthode permet de créer des classes homogènes. En effet l'algorithme vise à trouver le nombre de classe souhaitées en minimisant la variance intra-classe et en maximisant la variance inter-classe.</li>
</ul>
<ul>
<li>Il est également possible d'utiliser les discrétisations en progression arithmétique ou géométrique ou de saisir manuellement les bornes de classes.</li>
</ul>
=======
>>>>>>> f88e98ee
<h1>Habillage de la carte</h1>
<p>Magrit propose une série d'éléments nécessaire à l'habillage de la carte :</p>
<ul>
<li>
<p>Différentes couches géographiques permettant de contextualiser les données représentées :</p>
</li>
</ul>
<ul>
<li>Tracé des pays du monde</li>
<li>Tracé des limites administratives à différents échellons infra-nationaux (Europe, USA, Brésil)</li>
<li>Graticule</li>
<li>Dessin de l'emprise du globe</li>
</ul>
<ul>
<li>
<p>D'autres éléments peuvent être ajoutés, ils sont déplacables au curseur et paramétrables via un clic droit :</p>
</li>
</ul>
<ul>
<li>Flèche d'orientation</li>
<li>Echelle</li>
<li>Zone de texte</li>
<li>Ellipse</li>
<li>Flèche personnalisable</li>
<li>Symbole</li>
</ul>
<h1>Export</h1>
<p>L'outil offre la possibilité d'exporter aussi bien les cartes réalisées que les fichiers géographiques de couche sur lesquels elles reposent.
Il est également possible, afin de partager son travail avec un collègue ou afin de le continuer plus tard, de sauvegarder l'état du projet en cours.</p>
<hr />
<h2>Export au format SVG</h2>
<p>Grâce à cette méthode il est possible d'exporter le rendu actuel selon les spécifications <em>SVG 1.2</em>.</p>
<blockquote>
<p><strong>Note:</strong></p>
<ul>
<li>Les spécifications SVG ne sont pas implémentées de manière strictement similaire selon les outils de visualisation et d'édition.</li>
<li>Les exports SVG fournis par l'application visent en priorité l'affichage de l'image par un navigateur web et/ou son édition par un outil comme <a href="https://inkscape.org">Inkscape</a>, Adobe Illustrator ou <a href="https://github.com/SVG-Edit/svgedit">SVGEdit</a>.</li>
<li>Des fonctionnalités fournissant des exports optimisés sont proposées, pour Inkscape d'une part et pour Adobe Illustrator d'autre part.</li>
</ul>
</blockquote>
<h2>Export au format PNG</h2>
<p>Cette méthde permet d'exporter la carte dans un format dit &quot;matriciel&quot; ou &quot;raster&quot;, c'est à dire composé de pixels.
La résolution de ce type de fichier est fixe.<br />
Ainsi dans Magrit il est proposé de choisir la résolution du fichier à exporter en fonction de son futur usage (affichage écran, impression petit ou grand format, etc.).</p>
<h2>Export d'un fichier de couche géographique</h2>
<p>Cette fonctionnalité n'est disponible que pour pour les types de représentation ayant généré un nouveau fichier géographique.
C'est le cas des méthodes suivantes : carroyages, cartogramme (selon la méthode d'Olson et selon la méthode de Dougenik), cartes lissées, carte de liens et carte de discontinuités.
Les formats proposés à l'export sont les mêmes que ceux acceptés lors de l'import :</p>
<ul>
<li>GeoJSON</li>
<li>TopoJSON</li>
<li>Shapefile</li>
<li>Kml</li>
<li>Gml</li>
</ul>
<p>Différents systèmes de projection sont proposés par défaut lors de l'export mais il est possible de choisir tout type de système de référence supporté par le projet <a href="https://github.com/OSGeo/proj.4/wiki">Proj.4</a>.</p>
<h2>Sauvegarde du projet en cours</h2>
<p>Cette fonctionnalité permet de sauvegarder l'état d'une session et de l'exporter au format <em>JSON</em>.
Le fichier &quot;projet&quot; ainsi exporté pourra être ouvert à nouveau, depuis n'importe qu'elle poste d'ordinateur, et permet de continuer la session de travail.
Cette fonctionnalité de sauvegarde du projet est activée automatiquement lorsque l'utilisateur quitte la page; la session est alors sauvegardée localement dans le navigateur pour une éventuelle reprise ultérieure.</p>
<<<<<<< HEAD
=======
<p># Jeux de données</p>
<ul>
<li>Localisations des hôpitaux de Paris (points)</li>
<li>Communes de la métropole du Grand-Paris (polygones) :<br />
- geométrie; communes du Grand-Paris; Institut national de l’information géographique et forestière (IGN), <a href="http://professionnels.ign.fr/geofla">GEOFLA® 2015 v2.1 Communes France Métropolitaine</a><br />
- DEPCOM; code communal; INSEE 2016<br />
- LIBCOM; nom de la commune; INSEE 2016<br />
- EPT; code le l'Etablissement Public Territorial; <a href="url%7Bhttp://www.apur.org/article/composition-12-territoires-metropole-grand-paris">Atelier parisien d'urbanisme</a> 2016<br />
- LIBEPT; nom de l'Etablissement Public Territorial; <a href="url%7Bhttp://www.apur.org/article/composition-12-territoires-metropole-grand-paris">Atelier parisien d'urbanisme</a> 2016<br />
- DEP; code du département; INSEE 2016<br />
- INC; somme des revenus déclarés par les ménages; Direction générale des finances publiques, impôts de 2014 sur les revenus de 2013.<br />
- TH; nombre de ménages fiscaux; Direction générale des finances publiques, impôts de 2014 sur les revenus de 2013.</li>
</ul>
>>>>>>> f88e98ee
<h1>Contributeurs</h1>
<p>Matthieu Viry : Développement &amp; Conception</p>
<p>Timothée Giraud &amp; Nicolas Lambert : Conception</p>
<h2>Financement</h2>
<p><a href="http://riate.cnrs.fr">UMS Riate</a></p>

                </div>

                <!-- Mobile navigation buttons -->
                

                

            </div>

            

            

        </div>


        <!-- Local fallback for Font Awesome -->
        <script>
            if ($(".fa").css("font-family") !== "FontAwesome") {
                $('<link rel="stylesheet" type="text/css" href="_FontAwesome/css/font-awesome.css">').prependTo('head');
            }
        </script>

        <!-- Livereload script (if served using the cli tool) -->
        
        <script type="text/javascript">
            var socket = new WebSocket("ws://localhost:3001");
            socket.onmessage = function (event) {
                if (event.data === "reload") {
                    socket.close();
                    location.reload(true); // force reload from server (not from cache)
                }
            };

            window.onbeforeunload = function() {
                socket.close();
            }
        </script>
    

        <script src="highlight.js"></script>
        <script src="book.js"></script>
    </body>
</html><|MERGE_RESOLUTION|>--- conflicted
+++ resolved
@@ -47,11 +47,7 @@
         </script>
 
         <div id="sidebar" class="sidebar">
-<<<<<<< HEAD
-            <ul class="chapter"><li><a href="./import_fr.html"><strong>1.</strong> Import des données</a></li><li><a href="./projections_fr.html"><strong>2.</strong> Choix d'une projection</a></li><li><a href="./carto_fr.html"><strong>3.</strong> Choix de la représentation</a></li><li><ul class="section"><li><a href="./carto/propsmbol_fr.html"><strong>3.1.</strong> Carte de stocks</a></li><li><a href="./carto/choro_fr.html"><strong>3.2.</strong> Carte de ratios</a></li><li><a href="./carto/typo_fr.html"><strong>3.3.</strong> Carte qualitative</a></li><li><a href="./carto/propsmbolchoro_fr.html"><strong>3.4.</strong> Carte de stocks et ratios</a></li><li><a href="./carto/propsmboltypo_fr.html"><strong>3.5.</strong> Carte de stocks et qualitative</a></li><li><a href="./carto/grid_fr.html"><strong>3.6.</strong> Carroyage</a></li><li><a href="./carto/cartogram_fr.html"><strong>3.7.</strong> Cartogramme</a></li><li><a href="./carto/smooth_fr.html"><strong>3.8.</strong> Carte lissée</a></li><li><a href="./carto/discont_fr.html"><strong>3.9.</strong> Carte de discontinuités</a></li><li><a href="./carto/links_fr.html"><strong>3.10.</strong> Carte de liens</a></li><li><a href="./carto/typosymbol_fr.html"><strong>3.11.</strong> Carte qualitative (pictogrammes)</a></li></ul></li><li><a href="./discretisation_fr.html"><strong>4.</strong> Discrétisation des données</a></li><li><a href="./layout_fr.html"><strong>5.</strong> Habillage de la carte</a></li><li><a href="./export_fr.html"><strong>6.</strong> Export des données</a></li><li class="spacer"></li><li class="affix"><a href="misc/contributors.html">Contributeurs</a></li></ul>
-=======
             <ul class="chapter"><li><a href="./import_fr.html"><strong>1.</strong> Import des données</a></li><li><a href="./projections_fr.html"><strong>2.</strong> Choix d'une projection</a></li><li><a href="./carto_fr.html"><strong>3.</strong> Choix de la représentation</a></li><li><ul class="section"><li><a href="./carto/propsmbol_fr.html"><strong>3.1.</strong> Carte de stocks</a></li><li><a href="./carto/choro_fr.html"><strong>3.2.</strong> Carte de ratios</a></li><li><ul class="section"><li><a href="./discretisation_fr.html"><strong>3.2.1.</strong> Discrétisation des données</a></li></ul></li><li><a href="./carto/typo_fr.html"><strong>3.3.</strong> Carte qualitative</a></li><li><a href="./carto/propsmbolchoro_fr.html"><strong>3.4.</strong> Carte de stocks et ratios</a></li><li><a href="./carto/propsmboltypo_fr.html"><strong>3.5.</strong> Carte de stocks et qualitative</a></li><li><a href="./carto/grid_fr.html"><strong>3.6.</strong> Carroyage</a></li><li><a href="./carto/cartogram_fr.html"><strong>3.7.</strong> Cartogramme</a></li><li><a href="./carto/smooth_fr.html"><strong>3.8.</strong> Carte lissée</a></li><li><a href="./carto/discont_fr.html"><strong>3.9.</strong> Carte de discontinuités</a></li><li><a href="./carto/links_fr.html"><strong>3.10.</strong> Carte de liens</a></li><li><a href="./carto/typosymbol_fr.html"><strong>3.11.</strong> Carte qualitative (pictogrammes)</a></li></ul></li><li><a href="./layout_fr.html"><strong>4.</strong> Habillage de la carte</a></li><li><a href="./export_fr.html"><strong>5.</strong> Export des données</a></li><li><a href="./datasets_fr.html"><strong>6.</strong> Jeux de données</a></li><li class="spacer"></li><li class="affix"><a href="misc/contributors.html">Contributeurs</a></li></ul>
->>>>>>> f88e98ee
         </div>
 
         <div id="page-wrapper" class="page-wrapper">
@@ -171,11 +167,7 @@
 <li><a href="./carto/links_fr.html">carte de liens</a></li>
 </ul>
 <h1>Carte de stocks</h1>
-<<<<<<< HEAD
-<p>Les cartes de stock permettent de représenter des données de stocks. Ces données sont de nature quantitative absolue. Une donnée est dite « quantitative » si ses modalités s'expriment par des nombres et si la moyenne de ces nombres a un sens. Elles expriment des quantités concrètes : la somme des modalités des éléments a un sens Les données de stocks peuvent être représentées par des figurés proportionnels.</p>
-=======
 <p>Les cartes de stocks permettent de représenter des <strong>données de stocks</strong> (ou quantitatives absolues). Les données de stocks expriment des quantités concrètes : la somme des modalités des éléments a un sens. Les données de stocks peuvent être représentées par des <strong>figurés proportionnels</strong>.</p>
->>>>>>> f88e98ee
 <blockquote>
 <h4>Paramètres</h4>
 <ul>
@@ -196,14 +188,8 @@
 <li>Taille fixée à <strong>40px</strong> sur la valeur <strong>22</strong></li>
 </ul>
 <h1>Carte de ratios</h1>
-<<<<<<< HEAD
-<p>Les données de rapport (ou de taux ou d’intensité) sont des données quantitatives calculées à partir de données de stoks dont ont fait le rapport ou dont on calcule le taux à partir d’un total.
-Elles expriment les caractéristiques des individus observés mais leur total n'a pas de signification concrète.
-On peut représenter ces données par des cartes choroplèthes qui sont des représentation cartographique par plages de couleurs ou de niveaux de gris.</p>
-=======
 <p>Les <strong>cartes choroplèthes</strong> permettent de représenter des <strong>données de ratios</strong> par plages de couleurs ou de niveaux de gris.
 Les données de rapports (de taux, d’intensités ou de ratios) sont des données quantitatives calculées à partir de données de stocks dont ont fait le rapport ou dont on calcule le taux à partir d’un total. Elles expriment les caractéristiques des individus observés mais leur total n'a pas de signification concrète.</p>
->>>>>>> f88e98ee
 <blockquote>
 <h3>Paramètres</h3>
 <ul>
@@ -211,13 +197,10 @@
 <li>Choix d'une discrétisation adaptée pour la série de valeurs</li>
 </ul>
 </blockquote>
-<<<<<<< HEAD
-=======
 <p>Un click sur le bouton <img src="img/discr.png" alt="choro_map" style="width: 26px;"/> ouvre une boite dialogue permettant d'affiner la discrétisation et de choisir la palette de couleur.</p>
 <p style="text-align: center;">
 <img src="img/discr2.png" alt="choro_map" style="width: 480px;"/>
 </p>
->>>>>>> f88e98ee
 <h4>Exemple :</h4>
 <p style="text-align: center;">
 <img src="img/choropleth_map.png" alt="choro_map" style="width: 480px;"/>
@@ -413,32 +396,6 @@
 <p style="text-align: center;">
 <img src="img/typo_picto.png" alt="picto_map" style="width: 480px;"/>
 </p>
-<<<<<<< HEAD
-<h1>Discrétisation</h1>
-<p>Plusieurs méthodes sont proposées afin de transformer une série continue de valeurs en une série discrète, c'est à dire en un nombre fini de classes. Le nombre de classes ainsi que les valeurs limites de ces classes doivent être justifiées sémantiquement et/ou statistiquement.</p>
-<p>Les méthodes proposées par l'outil peuvent être utilisées telles quelles ou bien comme des guides de lecture et d'analyse préalables à la saisie manuelle des limites de classes souhaitées.</p>
-<hr />
-<ul>
-<li>Intervalles égaux
-Cette méthode, parfois également appelées &quot;amplitudes égale&quot;, permet de créer des classes qui possèdent toutes la même étendue.</li>
-</ul>
-<ul>
-<li>Quantiles
-Cette méthode, parfois également décrite par le terme de &quot;discrétisation en classes d'effectifs égaux&quot; permet de former des classes qui possèdent toutes le même nombre d'individus.</li>
-</ul>
-<ul>
-<li>Q6
-Cette méthode originale, notamment démocratisée par l'outil PhilCarto <a href="(http://philcarto.free.fr/)">1</a>, permet d'effectuer une discrétisation selon la méthode des quartiles tout en isolant les valeurs extrèmes.</li>
-</ul>
-<ul>
-<li>Seuils naturels (algorithme de Jenks <a href="(https://en.wikipedia.org/wiki/Jenks_natural_breaks_optimization)">2</a>)
-Cette méthode permet de créer des classes homogènes. En effet l'algorithme vise à trouver le nombre de classe souhaitées en minimisant la variance intra-classe et en maximisant la variance inter-classe.</li>
-</ul>
-<ul>
-<li>Il est également possible d'utiliser les discrétisations en progression arithmétique ou géométrique ou de saisir manuellement les bornes de classes.</li>
-</ul>
-=======
->>>>>>> f88e98ee
 <h1>Habillage de la carte</h1>
 <p>Magrit propose une série d'éléments nécessaire à l'habillage de la carte :</p>
 <ul>
@@ -499,8 +456,6 @@
 <p>Cette fonctionnalité permet de sauvegarder l'état d'une session et de l'exporter au format <em>JSON</em>.
 Le fichier &quot;projet&quot; ainsi exporté pourra être ouvert à nouveau, depuis n'importe qu'elle poste d'ordinateur, et permet de continuer la session de travail.
 Cette fonctionnalité de sauvegarde du projet est activée automatiquement lorsque l'utilisateur quitte la page; la session est alors sauvegardée localement dans le navigateur pour une éventuelle reprise ultérieure.</p>
-<<<<<<< HEAD
-=======
 <p># Jeux de données</p>
 <ul>
 <li>Localisations des hôpitaux de Paris (points)</li>
@@ -514,7 +469,6 @@
 - INC; somme des revenus déclarés par les ménages; Direction générale des finances publiques, impôts de 2014 sur les revenus de 2013.<br />
 - TH; nombre de ménages fiscaux; Direction générale des finances publiques, impôts de 2014 sur les revenus de 2013.</li>
 </ul>
->>>>>>> f88e98ee
 <h1>Contributeurs</h1>
 <p>Matthieu Viry : Développement &amp; Conception</p>
 <p>Timothée Giraud &amp; Nicolas Lambert : Conception</p>
