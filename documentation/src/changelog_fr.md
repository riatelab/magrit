# Historique des versions et des changements effectués

<<<<<<< HEAD
#### Current master (Not released yet)

- Modifie la façon dont est proposée l'option "palette personnalisée" dans le panneau de classification (<a href="https://github.com/riatelab/magrit/issues/78">issue Github #78</a>).

- Améliorer le CSS du panneau de classification.

- Améliorer le rendu de l'histogramme dans le panneau de classification.

- Tri alphabétique des catégories 'typo' et 'picto' par défaut.

=======
#### 0.9.2 (2022-09-08)

- Corrige le positionnement des waffles (<a href="https://github.com/riatelab/magrit/issues/87">issue Github #87</a>)
>>>>>>> 3b43a62e

#### 0.9.1 (2022-08-31)

- Corrige le positionnement des labels lors de la réouverture d'un fichier projet s'ils avaient été déplacés manuellement (<a href="https://github.com/riatelab/magrit/issues/86">issue Github #86</a>).


#### 0.9.0 (2022-08-31)

- Implémentation d'un tampon de texte pour les couches de labels (<a href="https://github.com/riatelab/magrit/issues/79">issue Github #79</a>).

- Améliorer le rendu de tous les tampons de texte (titre, annotation de texte et couche d'étiquette) en utilisant les attributs `stroke`, `stroke-width` et `paint-order`.

- Améliorer la détection de la police d'écriture actuelle lors de la réouverture de la fenêtre contextuelle de style pour le titre et l'annotation de texte.

- Corrige l'import des fichiers `xlsx` (<a href="https://github.com/riatelab/magrit/issues/85">issue Github #85</a>).

#### 0.8.15 (2022-08-26)

- Ajout d'une fonctionnalité permettant d'exporter les données de chaque couche au format CSV (<a href="https://github.com/riatelab/magrit/issues/75">issue Github #75</a>).

- Correction de la légende non visible sur la carte des liens proportionnels sur Firefox (<a href="https://github.com/riatelab/magrit/issues/74">issue Github #74</a>)

- Correction du positionnement des symboles et labels lorsque le centroïde ne tombe pas à l'intérieur du polygone cible : il essaie maintenant de calculer le pôle d'inaccessibilité ou s'il ne trouve toujours pas de point dans le polygone, le point le plus proche du centroïde sur le bord du polygone (<a href="https://github.com/riatelab/magrit/issues/63">issue Github #63</a>)

- Mise à jour de nombreuses dépendances pour faciliter l'installation avec un Python récent (tel que 3.10) sur un système récent (tel que ubuntu 22.04).

- Mise à jour des recettes Docker.

- Mise à jour de la documentation à propos de la possibilité de promouvoir les couches d'habillage en couche cible (<a href="https://github.com/riatelab/magrit/issues/36">issue Github #36</a>)

- Correction d'erreurs dans les traductions de l'interface.

- Amélioration du style de certains boutons.

- Amélioration du style des fenêtres permettant de changer le style des couches et le styles des éléments d'habillage.

#### 0.8.14 (2022-03-16)

- Corrections dans la documentation.

- Suppression de la page de contact.

- Correction d'un usage incorrect de `concurrent.futures.ProcessPoolExecutor` + kill les processus qui hébergent des calculs qui durent plus de 5min.


#### 0.8.13 (2020-11-27)

- Remplace `cascaded_union` par `unary_union` dans le code Python et tentative de mieux gérer les géométries en entrée qui comportent des erreurs.

- Attribut shape-rendering lors de la création des cartes lissées.


#### 0.8.12 (2020-11-26)

- Permet une personnalisation plus simple des jeux de couches d'exemple lors du déploiement de Magrit.

- Correction de quelques fautes dans la documentation.

- Désactivation de l'antialiasing lorsque que la bordure d'une couche a une épaisseur de 0 ou une opacité de 0 (permet de vraiment afficher la couche sans bordures, au détriment de la qualité de l'affichage).

- Évite l'apparition de l'overlay gris (dédié au dépot de fichier) lorsque que certains éléments de l'interface sont déplacés (réorganisation des couches ou réorganisation des modalités d'une couche par exemple).

- Définition correcte de l'attribut "lang" des pages HTML pour éviter d'avoir la traduction automatique de Chrome proposée lorsque ce n'est pas utile.

- Améliore le retour d'un message d'erreur vers l'utilisateur lorsque la conversion d'un fichier tabulaire échoue.

- Évite de proposer la réutilisation d'un style existant pour les cartes qualitatives lorsque que seul le style de la couche actuelle existe.

- Change la manière dont est signalée qu'il est possible de réorganiser les modalités des cartes qualitatives et de cartes de symboles.


#### 0.8.11 (2019-03-20)

- Permet de spécifier une adresse pour créer le serveur. 

- Corrige l'opération de jointure utilisant un webworker (see #38).

- Remplace certains chemins absolus.

- Nouvelle version de webpack/webpack-cli. 

- Corrige l'alignement de l'élément proposant la couleur de fond dans la fenêtre de style des couches d'habillage.

- Améliore le style de la fenêtre de propriétés de la flèche nord (taille des sliders, suppression du titre dupliqué).

- Corrige la valeur initial du slider de l’opacité de la bordure dans la fenêtre de propriétés des cartes lissées.

- Corrige la largeur de la fenêtre de propriétés pour les pictogrammes (pour qu'elle ait la même taille que celle des autres éléments : flèche, ellipse, etc.).

- Corrige l'alignement des éléments dans la fenêtre de jointure des données.

- Ajoute de l'espace entre les éléments dans la fenêtre de discrétisation pour les options de palettes divergentes.

- Corrige plusieurs erreurs récurrentes en français (selection -> sélection; fleche -> flèche; charactère -> caractère) et en anglais (Proportionnal -> Proportional).


#### 0.8.10 (2018-11-22)

- Corrige l'erreur dans la documentation et l'interface en français avec "*semis* de point". (<a href="https://github.com/riatelab/magrit/issues/32">issue Github #32</a>)

- Corrige les valeurs incorrectes de 'REVENUS' et 'REVENUS_PAR_MENAGE' sur le jeu de données du Grand Paris. (<a href="https://github.com/riatelab/magrit/issues/33">issue Github #33</a>)

- Corrige un bug dans l'affichage d'information (comme "20 entrées par page") dans la fenêtre affichant la table de données. (<a href="https://github.com/riatelab/magrit/issues/29">issue Github #29</a>)

- Démarre Gunicorn avec une valeur pour le paramètre "max-requests" pour automatiquement redémarrer les worker et minimiser l'impact d'une éventuelle fuite de mémoire.

- Corrige un bug avec le bouton 'Inverser la palette' dans la boite de dialogue des propriétés des cartes lissées. (<a href="https://github.com/riatelab/magrit/issues/31">issue Github #31</a>)


#### 0.8.9 (2018-10-15)

- Corrige bug de traduction de la page d'acceuil.

- Enlève l'ancien formulaire de contact en faveur du formulaire de contact de site web du RIATE.


#### 0.8.8 (2018-09-21)

- Nouveauté : ajout de templates sur la page d'acceuil.  

- Corrige l'ouverture du dialogue de modification du titre.



#### 0.8.7 (2018-09-10)

- Nouveauté : Permet la découpe de l'export SVG à la limite de la vue actuelle (nouvelle option par défaut).


#### 0.8.6 (2018-08-08)

- Améliore le positionnement du symbole dans la légende des cartes en gaufre.

- Améliore la suite de tests.

- Mise-à-jour de quelques exemples dans la documentation (notamment pour utiliser la projection Lambert-93 sur plusieurs cartes de Paris).


#### 0.8.5 (2018-07-02)

- Nouveauté : la création de légendes (d'un seul item) est possible pour les couches d'habillage.

- Nouveauté : Affichage d'un message de confirmation avant de promouvoir/déclasser une couche (vers/depuis le statut de couche cible).

- Corrige la projection à utiliser lors de la création de cartogrammes de Dougenik.

- Corrige la présence d'un fichier GeoJSON non-souhaité, lors de l'export au format Shapefile, dans l'archive ZIP.

- Corrige le comportement erroné de la barre d'échelle lorsque ses propriétés sont modifiées (+ correction du comportement du bouton "Annulation" de cette boite de dialogue).


#### 0.8.4 (2018-06-08)

- Correction d'une erreur de syntaxe.


#### 0.8.3 (2018-06-08)

- Corrige une erreur se produisant lors de la création de fichiers temporaires pour certaines représentations.


#### 0.8.2 (2018-06-07)

- Corrige la hauteur de l'élément SVG qui acceuile le bar chart dans le fenêtre de discrétisation des liens/discontinuités.

- Modification du code pour permettre l'utilisation d'une instance locale sans redis (et donc permettre l'utilisation plus facile sur Windonws)


#### 0.8.1 (2018-05-22)

- Corrige l'affichage du bar chart dans la fenêtre de discrétisation des cartes choroplèthes.


#### 0.8.0 (2018-05-22)

- Nouveauté : Autorise à "promouvoir" n'importe quelle couche d'habillage (et certaines couches de résultat) vers le statut de couche cible. Cette fonctionnalité permet de combiner plusieurs type de représentations de manière plus simple/rapide et en évitant des suppressions/imports inutiles de couches (rend par exemple possible de faire une carte choroplèthe sur le résultat d'une anamorphose, etc.)

- Change la façon dont sont importées les couches. Un message demande désormais toujours s'il s'agit d'une couche cible ou d'une couche d'habillage.

- Corrige la position de la boite de menu contextuel lorsque ouverte sur des éléments d'habillage situé près du coin inférieur droit de la carte.

- Changement du style de la boite proposant de choisir le type des champs (pour améliorer un peu sa lisibilité).

- Changement de la manière dont est préparé le code JS/CSS (en utilisant désormais webpack).


#### 0.7.4 (2018-04-18)

- Corrige une erreur survenant lors de l'utilisation d'une couche contenant un champ nommé "id" et des valeurs non-uniques dans ce champs (causé, en interne, par le fait que le format geojson est utilisé et que fiona échoue lors de l'ouverture d'un GeoJSON avec des valeurs non-uniques dans ce champs).


#### 0.7.3 (2018-03-21)

- Correction de plusieurs petits bugs dans les styles de l'interface.

- Corrige la valeur de départ de certains éléments "input" de type "range" qui état incorrecte.


#### 0.7.2 (2018-03-19)

- Suppression de la méthode de discrétisation "progression arithmétique".

- Nouveauté: autorise également la création de symboles proportionnels lors de l'analyse d'un semis de points.

- Permet d'utiliser des angles arrondis pour les rectangles utilisés en éléments d'habillage.

- Change légèrement le comportement du zoom lors de l'ajout d'une nouvelle couche de résultat (on ne zoomant plus sur cette dernière).

- Corrige l'option de "zoom à l'emprise de la couche" lors de l'utilisation de la projection Armadillo et d'une couche sur l'emprise du monde.

- Changement de l'implémentation utilisée pour le calcul des potentiels, de manière à utiliser moins de mémoire sur le serveur.


#### 0.7.1 (2018-03-09)

- Correction d'erreurs dans la documentation.

- Nouveauté : ajout d'une option de personnalisation pour la légende des symboles proportionnels, permettant d'afficher une ligne entre le symbole et la valeur.

- Active également l'option d'aide à l'alignement des éléments d'habillage pour les annotations de texte.


#### 0.7.0 (2018-03-05)

- Nouveauté : permet l'analyse d'un semis de points par 2 moyens : via une grille régulière ou un maillage existant. Les informations calculés peuvent être la densité d'item (nombre d'item par km²), pondéré ou non, dans chaque cellule/polygone ou un résumé statistique (moyenne ou écart type) sur les items localisés dans chaque cellule/polygone.


#### 0.6.7 (2018-02-01)

- Corrige un bug avec la création de carte de liens lorsque l'identifiant est un nombre entier.


#### 0.6.6 (2018-01-19)

- Améliore certaines options de style lors de la personnalisation des cartes de liens.

- Corrige un bug se produisant lors de la création de labels lorsque la couche cible contient des géométries nulles (et prévient l'utilisateur si c'est le cas, comme sur les autres type de représentations).


#### 0.6.5 (2018-01-12)

- Change la manière dont sont filtrés les noms utilisés lors de l'export d'une carte (en autorisant maintenant des caractères comme point, tiret ou parenthèses).

- Corrige bug avec l'affiche du message d'attente (ne s'affichait pas lors du chargement d'un fichier TopoJSON).

- Corrige l'affichage des légendes horizontales lors de l'utilisation de la réalisation d'une carte chroroplèthe de catégories + corrige l'affichage de l'arrondi des valeurs pour les légendes des cartes chroroplèthes et symboles proportionnels.

- Corrige un bug survenant lors du changement de nom d'une couche lorsque celle-ci présentait un nom particulièrement long.

- Le calcul de la discrétisation avec l'algo. de Jenks se passe désormais dans un webworker quand la couche contient plus de 7500 entités.


#### 0.6.4 (2017-12-22)

- Change légèrement la manière dont le type des champs est déterminé.

- Améliore l'effet "enfoncé/activé" des boutons situés en bas à gauche de la carte.

- Réduit légèrement la consommation de mémoire coté serveur (en réduisant le TTL des entrées dans Redis et en ne sauvegardant plus, pour une réutilisation plus rapide ensuite, les résultats intermédiaires lors du calcul de potentiels).

- Améliore le nettoyage des noms de champs dans les couches fournis par l'utilisateur.

- Défini de manière explicite les paramètres de locale et de langage lors de la création de l'image Docker.


#### 0.6.3 (2017-12-14)

- Corrige un problème d'encodage avec certains jeux de données d'exemple (bug introduit dans la version 0.6.1).

- Corrige bug survenant lors du chargement de certains jeux de données tabulaires contenant des coordonnées (lorsque les champs contenant les coordonnées contiennent aussi d'autres valeurs).

- Corrige un bug avec la hauteur de ligne dans les annotations de texte lors du rechargement d'un fichier projet.


#### 0.6.2 (2017-12-12)

- Corrige un bug lors de l'ajout de shapefile (en raison d'une erreur avec la fonction de hash utilisée, bug introduit dans la version 0.6.1).


#### 0.6.1 (2017-12-11)

- Nouveauté : ajout d'une nouvelle disposition (horizontale) pour les légendes des cartes choroplèthes.

- Nouveauté : autorise à créer des labels conditionnés par la valeur prise par un champ donné (permettant par exemple de créer une couche de labels sur le champs "nom" d'une couche, lorsque les valeurs du champs "population" sont supérieures à xxx, etc.)

- Correction de bugs survenant lors de l'ajout de couche par l'utilisateur et améliore la détection des fichiers tabulaire contenant des coordonnées.

- Correction de quelques erreurs dans l'interface et amélioration de l'affichage du nom des projections lorsque celles-ci ont viennent d'une chaîne de caractère proj.4.

- Améliore légèrement le support de Edge et Safari.


#### 0.6.0 (2017-11-29)

- Nouveauté : demande à l'utilisateur s'il veut supprimer les entités non-jointes de son fond de carte après une jointure partielle.

- Nouveauté : permet de créer également des liens proportionnels (ie. sans discrétisation).

- Nouveauté : ajout de nouveaux fonds de carte pour la France.


#### 0.5.7 (2017-11-08)

- Corrige des erreurs dans la traduction française de l'interface.

- Corrige un bug empêchant de modifier le nombre de classe lors de l'utilisation d'une palette de couleur de divergente.


#### 0.5.6 (2017-10-31)

- Corrige bug du paramètre de rotation des projections qui n'était pas conservé lors du rechargement d'un fichier projet.


#### 0.5.5 (2017-10-12)

- Corrige un bug dans l'affichage des pictogrammes dans la boite permettant de les sélectionner.


#### 0.5.4 (2017-10-01)

- Changement de la police utilisée par défaut dans les éléments SVG text ou tspan (en faveur du Verdana), afin de corriger un bug se produisant lors de l'ouverture (notamment dans Adobe Illustrator v16.0 CS6 sur MacOSX) d'un SVG généré par Magrit.

- Désactive la possibilité d'ajouter une sphère et le graticule lors de l'utilisation d'une projection Lambert Conique Conforme (le chemin SVG généré n'est pas découpé (avec attribut *clip-path*) lors de l'utilisation de certains projections et ce chemin peut s'avérer très lourd en raison de la nature de la projection).

- Nouveauté : autorise l'annulation de l'ajout d'un élément d'habillage en cours en pressant la touche "Échap".

- Améliore la légende des symboles proportionnels en utilisant également le couleur de fond et la couleur de bordure dans la légendre (seulement lors de l'utilisation d'une couleur unique).

- Nouveauté : ajout de la projection "Bertin 1953" parmi les projections disponibles.


#### 0.5.3 (2017-09-22)

- Changement de la police utilisée par défaut dans les éléments SVG text ou tspan (en faveur du Arial), afin de corriger un bug se produisant lors de l'ouverture (notamment dans Adobe Illustrator v16.0 CS6 sur MacOSX) d'un SVG généré par Magrit.


#### 0.5.2 (2017-09-13)

- Corrige un bug avec la modification du style du graticule.


#### 0.5.1 (2017-09-08)

- Améliore la manière dont les rectangles sont dessinés/édités.

- Correction d'un bug sur le tooltip affichant la chaîne de caractère proj.4 des projections.

- Permet de sélectionner les projections à partir de leur code EPSG et affiche le nom officiel de la projection dans le menu.

- Autorise à réutiliser les couleurs et les labels d'une représentation catégorielle existante.

- Modification de la disposition de la boite permettant d'afficher le tableau de données.


#### 0.5.0 (2017-08-24)

- Nouveauté : autorise la création et l'utilisation (ou réutilisation) de palettes de couleurs personnalisées pour les cartes choroplèthes.

- Nouveauté : autorise à afficher/masquer la tête des flèches.

- Changement notable : certains anciens fichiers-projets pourraient ne plus être chargés à l'identique (ceci étant limité à l'ordre d'affichage des éléments d'habillage qui risque de ne pas être respecté).

- Corrige une erreur avec la personnalisation de la légende (survenant après le changement de nom d'une couche).

- Autorise de nouveau à afficher la table correspondant au jeu de données externe + améliore l'affichage des tables.

- Amélioration (pour certaines représentations) de la gestion des champs contenant des valeurs numériques et des valeurs non-numériques.


#### 0.4.1 (2017-08-14)

- Corrige bug de la couleur du fond de l'export SVG.

- Corrige bug de la boite de dialogue ne s'ouvrant pas correctement pour le choix des pictogrammes.

- Changement de comportement avec le découpage SVG (*clipping path*) : n'est plus appliqué aux couches de symboles proportionnels ni aux couches de pictogrammes.

- Modification du message apparaissant lors du chargement d'une couche ou de la réalisation de certains calculs.


#### 0.4.0 (2017-07-24)
------------------

- Corrige une erreur apparaissant sur certaines représentations lors du l'utilisation d'une couche cible dont la géomtrie de certaines entités est nulle (et prévient l'utilisateur si c'est le cas).

- Nouveauté: Ajout d'un nouveau type de représentation, les cartes en gaufres (*waffle map*) permettant de représenter conjointement deux (ou plus) stocks comparables.


#### 0.3.7 (2017-07-17)
------------------

- Corrige une erreur sur les jointures.

- Corrige la position du carré rouge qui apparaît lors du déplacement des symboles proportionnels.

- Corrige la taille des symboles en légendes pour les cartes de lien et de discontinuités (lorsque la carte est zoomée).


#### 0.3.6 (2017-06-30)
------------------

- Corrige l'option de sélection sur les cartes de liens (elle ne fonctionnait qu'avec certains noms de champs).


#### 0.3.5 (2017-06-28)
------------------

- Autorise le déplacement des symboles proportionnels (générés sur les centroides des polygones).

- Change légérement le comportement de la carte avec les projections utilisant proj4 lorsque des couches sont ajoutées/supprimées.


#### 0.3.4 (2017-06-22)

- Corrige le bug de la fonctionnalité "d'alignement automatique" pour les nouvelles annotations de texte.

- Corrige le bug du graticule ne s'affichant pas correctement lors de l'ouverture d'un fichier SVG dans Adobe illustrator.

- Corrige le but des jointures qui échouaient depuis la version 0.3.3.

- Nouveau: Autorise le changement de nom des couches à tout moment.


#### 0.3.3 (2017-06-15)

- Autorise l'ajout de plusieurs sphères (<a href="https://github.com/riatelab/magrit/issues/26">issue Github #26</a>)

- Ajout de projections adaptées par défaut pour les couches d'exemple (Lambert 93 pour le Grand Paris, etc.)


#### 0.3.2 (2017-06-09)

- Corrige le comportement des annotations de texte lorsque le bouton "annulation/cancel" est cliqué.

- Corrige le bug de la légende qui affiche "false" après le rechargement d'un projet.

- Échange des couleurs entre les boutons "OK" et "Annulation" dans les boites de dialogue.


#### 0.3.1 (2017-06-08)

- Correction d'une erreur dans la récupération des valeurs lors de la création d'un cartogramme.


#### 0.3.0 (2017-06-07)

- Correction de bugs dans la lecture des fichiers CSV : meilleur support de certains encodages + corrige erreur lors de la lecture de fichier dont la première colonne contient un nom vide.

- Ajout d'une fonctionnalité permettant de sélectionner l'alignement (gauche, centré, droite) du texte dans les annotations de texte.

- Changement dans le numérotage des versions (afin de suivre les règles du SemVer)

- Correction d'un bug concernant la projection Lambert 93, accessible depuis de le manu d'accès rapide aux projections (l'affichage était inexistant à certains niveaux de zoom)

- Suppression de deux projections pouvant être considérées comme redondantes.

- Correction d'un bug dans le choix de la taille des pictogrammes.

- Correction d'un bug concernant l'ordre dans lequel les éléments d'habillage sont affichés lors du rechargement d'un projet.<|MERGE_RESOLUTION|>--- conflicted
+++ resolved
@@ -1,6 +1,5 @@
 # Historique des versions et des changements effectués
 
-<<<<<<< HEAD
 #### Current master (Not released yet)
 
 - Modifie la façon dont est proposée l'option "palette personnalisée" dans le panneau de classification (<a href="https://github.com/riatelab/magrit/issues/78">issue Github #78</a>).
@@ -11,11 +10,10 @@
 
 - Tri alphabétique des catégories 'typo' et 'picto' par défaut.
 
-=======
+
 #### 0.9.2 (2022-09-08)
 
 - Corrige le positionnement des waffles (<a href="https://github.com/riatelab/magrit/issues/87">issue Github #87</a>)
->>>>>>> 3b43a62e
 
 #### 0.9.1 (2022-08-31)
 
