# Historique des versions et des changements effectués

#### Pas de version publiée

<<<<<<< HEAD
- Mise à jour des dépendances pour permettre d'utiliser Python 3.11 et mise à jour des recettes Docker pour utiliser Python 3.11.
=======
- Correction d'un attribut HTML manquant qui empêchait la retraduction d'une infobulle.
>>>>>>> 8db610f4

- Correction de l'ordre des coordonnées lors de l'export vers certains SRC / formats de fichier.

#### 0.11.1 (2022-11-08)

- Corrige l'absence de traduction pour les noms des projections ajoutées dans la v0.11.0.

#### 0.11.0 (2022-11-03)

- Nouvelle fonctionnalité : Ajout d'une option pour éviter le chevauchement des symboles proportionnels (<a href="https://github.com/riatelab/magrit/issues/77">issue Github #77</a>)

- Mise à jour des templates cartographiques disponibles sur la page d'accueil (merci à Ronan Ysebaert pour la préparation et la mise à disposition des données).

- Mise à jour des jeux de données NUTS (version 2020).

- Mise à jour des jeux de données de la France Métropolitaine (pour utiliser une version basée sur des polygones de voronoi calculés à partir des centroides des communes de la version ADMIN-EXPRESS-COG 2022).

- Ajout de nouvelles projections cartographiques à partir de d3-geo-projection : *Interrupted Quartic Authalic*, *Interrupted Mollweide Hemispheres*, *PolyHedral Butterfly*, *Polyhedral Collignon*, *Polyhedral Waterman*, *Hammer*, *Eckert-Greifendorff* (basée sur `d3.geoHammer`), *Quartic Authalic* (basée sur `d3.geoHammer`) and *Spilhaus* (basée sur `d3.geoStereographic`).

#### 0.10.1 (2022-10-13)

- Correction d'un bug qui empêchait de créer carte de typologie (Typo, PropSymbolTypo et TypoPicto) avec des données de type 'Number' (erreur introduite dans la version 0.10.0).

#### 0.10.0 (2022-10-07)

- Modifie la façon dont est proposée l'option "palette personnalisée" dans le panneau de classification (<a href="https://github.com/riatelab/magrit/issues/78">issue Github #78</a>).

- Améliore le CSS du panneau de classification.

- Améliore le rendu de l'histogramme dans le panneau de classification.

- Tri alphabétique des catégories 'typo' et 'picto' par défaut.

- Améliore le positionnement des *waffles* dans la carte en gaufres (de sorte que le centre du bloc de gaufres tombe sur le centroid sur l'axe X, au lieu du comportement jusqu'à présent le coin inférieur droit tombait sur le centroid).

- Lit les champs en tant que chaîne de caractères lors de l'import de fichier GML (suite à un rapport de bug par email).

- Lit le CRS du fichier GML pour le transférer à l'UI et demande à l'utilisateur s'il doit être utilisé.

- Correction de l'ordre des coordonnées (en utilisant l'option OAMS_TRADITIONAL_GIS_ORDER de OSR) lors de l'export vers ESRI Shapefile et GML.

- Dans PropSymbolTypo, ne pas faire apparaître dans la légende les catégories qui n'apparaissent pas sur la carte en raison de valeurs nulles ou égales à 0 dans le champ utilisé pour dessiner le symbole proportionnel (<a href="https://github.com/riatelab/magrit/issues/93">issue Github #93</a>).

- Mise à jour de quelques noms de pays dans le fichier d'exemple "Pays du monde".

- Mise à jour de toutes les dépendances `d3.js`.

#### 0.9.2 (2022-09-08)

- Corrige le positionnement des waffles (<a href="https://github.com/riatelab/magrit/issues/87">issue Github #87</a>)

#### 0.9.1 (2022-08-31)

- Corrige le positionnement des labels lors de la réouverture d'un fichier projet s'ils avaient été déplacés manuellement (<a href="https://github.com/riatelab/magrit/issues/86">issue Github #86</a>).


#### 0.9.0 (2022-08-31)

- Implémentation d'un tampon de texte pour les couches de labels (<a href="https://github.com/riatelab/magrit/issues/79">issue Github #79</a>).

- Améliorer le rendu de tous les tampons de texte (titre, annotation de texte et couche d'étiquette) en utilisant les attributs `stroke`, `stroke-width` et `paint-order`.

- Améliorer la détection de la police d'écriture actuelle lors de la réouverture de la fenêtre contextuelle de style pour le titre et l'annotation de texte.

- Corrige l'import des fichiers `xlsx` (<a href="https://github.com/riatelab/magrit/issues/85">issue Github #85</a>).

#### 0.8.15 (2022-08-26)

- Ajout d'une fonctionnalité permettant d'exporter les données de chaque couche au format CSV (<a href="https://github.com/riatelab/magrit/issues/75">issue Github #75</a>).

- Correction de la légende non visible sur la carte des liens proportionnels sur Firefox (<a href="https://github.com/riatelab/magrit/issues/74">issue Github #74</a>)

- Correction du positionnement des symboles et labels lorsque le centroïde ne tombe pas à l'intérieur du polygone cible : il essaie maintenant de calculer le pôle d'inaccessibilité ou s'il ne trouve toujours pas de point dans le polygone, le point le plus proche du centroïde sur le bord du polygone (<a href="https://github.com/riatelab/magrit/issues/63">issue Github #63</a>)

- Mise à jour de nombreuses dépendances pour faciliter l'installation avec un Python récent (tel que 3.10) sur un système récent (tel que ubuntu 22.04).

- Mise à jour des recettes Docker.

- Mise à jour de la documentation à propos de la possibilité de promouvoir les couches d'habillage en couche cible (<a href="https://github.com/riatelab/magrit/issues/36">issue Github #36</a>)

- Correction d'erreurs dans les traductions de l'interface.

- Amélioration du style de certains boutons.

- Amélioration du style des fenêtres permettant de changer le style des couches et le styles des éléments d'habillage.

#### 0.8.14 (2022-03-16)

- Corrections dans la documentation.

- Suppression de la page de contact.

- Correction d'un usage incorrect de `concurrent.futures.ProcessPoolExecutor` + kill les processus qui hébergent des calculs qui durent plus de 5min.


#### 0.8.13 (2020-11-27)

- Remplace `cascaded_union` par `unary_union` dans le code Python et tentative de mieux gérer les géométries en entrée qui comportent des erreurs.

- Attribut shape-rendering lors de la création des cartes lissées.


#### 0.8.12 (2020-11-26)

- Permet une personnalisation plus simple des jeux de couches d'exemple lors du déploiement de Magrit.

- Correction de quelques fautes dans la documentation.

- Désactivation de l'antialiasing lorsque que la bordure d'une couche a une épaisseur de 0 ou une opacité de 0 (permet de vraiment afficher la couche sans bordures, au détriment de la qualité de l'affichage).

- Évite l'apparition de l'overlay gris (dédié au dépot de fichier) lorsque que certains éléments de l'interface sont déplacés (réorganisation des couches ou réorganisation des modalités d'une couche par exemple).

- Définition correcte de l'attribut "lang" des pages HTML pour éviter d'avoir la traduction automatique de Chrome proposée lorsque ce n'est pas utile.

- Améliore le retour d'un message d'erreur vers l'utilisateur lorsque la conversion d'un fichier tabulaire échoue.

- Évite de proposer la réutilisation d'un style existant pour les cartes qualitatives lorsque que seul le style de la couche actuelle existe.

- Change la manière dont est signalée qu'il est possible de réorganiser les modalités des cartes qualitatives et de cartes de symboles.


#### 0.8.11 (2019-03-20)

- Permet de spécifier une adresse pour créer le serveur. 

- Corrige l'opération de jointure utilisant un webworker (see #38).

- Remplace certains chemins absolus.

- Nouvelle version de webpack/webpack-cli. 

- Corrige l'alignement de l'élément proposant la couleur de fond dans la fenêtre de style des couches d'habillage.

- Améliore le style de la fenêtre de propriétés de la flèche nord (taille des sliders, suppression du titre dupliqué).

- Corrige la valeur initial du slider de l’opacité de la bordure dans la fenêtre de propriétés des cartes lissées.

- Corrige la largeur de la fenêtre de propriétés pour les pictogrammes (pour qu'elle ait la même taille que celle des autres éléments : flèche, ellipse, etc.).

- Corrige l'alignement des éléments dans la fenêtre de jointure des données.

- Ajoute de l'espace entre les éléments dans la fenêtre de discrétisation pour les options de palettes divergentes.

- Corrige plusieurs erreurs récurrentes en français (selection -> sélection; fleche -> flèche; charactère -> caractère) et en anglais (Proportionnal -> Proportional).


#### 0.8.10 (2018-11-22)

- Corrige l'erreur dans la documentation et l'interface en français avec "*semis* de point". (<a href="https://github.com/riatelab/magrit/issues/32">issue Github #32</a>)

- Corrige les valeurs incorrectes de 'REVENUS' et 'REVENUS_PAR_MENAGE' sur le jeu de données du Grand Paris. (<a href="https://github.com/riatelab/magrit/issues/33">issue Github #33</a>)

- Corrige un bug dans l'affichage d'information (comme "20 entrées par page") dans la fenêtre affichant la table de données. (<a href="https://github.com/riatelab/magrit/issues/29">issue Github #29</a>)

- Démarre Gunicorn avec une valeur pour le paramètre "max-requests" pour automatiquement redémarrer les worker et minimiser l'impact d'une éventuelle fuite de mémoire.

- Corrige un bug avec le bouton 'Inverser la palette' dans la boite de dialogue des propriétés des cartes lissées. (<a href="https://github.com/riatelab/magrit/issues/31">issue Github #31</a>)


#### 0.8.9 (2018-10-15)

- Corrige bug de traduction de la page d'acceuil.

- Enlève l'ancien formulaire de contact en faveur du formulaire de contact de site web du RIATE.


#### 0.8.8 (2018-09-21)

- Nouveauté : ajout de templates sur la page d'acceuil.  

- Corrige l'ouverture du dialogue de modification du titre.



#### 0.8.7 (2018-09-10)

- Nouveauté : Permet la découpe de l'export SVG à la limite de la vue actuelle (nouvelle option par défaut).


#### 0.8.6 (2018-08-08)

- Améliore le positionnement du symbole dans la légende des cartes en gaufre.

- Améliore la suite de tests.

- Mise-à-jour de quelques exemples dans la documentation (notamment pour utiliser la projection Lambert-93 sur plusieurs cartes de Paris).


#### 0.8.5 (2018-07-02)

- Nouveauté : la création de légendes (d'un seul item) est possible pour les couches d'habillage.

- Nouveauté : Affichage d'un message de confirmation avant de promouvoir/déclasser une couche (vers/depuis le statut de couche cible).

- Corrige la projection à utiliser lors de la création de cartogrammes de Dougenik.

- Corrige la présence d'un fichier GeoJSON non-souhaité, lors de l'export au format Shapefile, dans l'archive ZIP.

- Corrige le comportement erroné de la barre d'échelle lorsque ses propriétés sont modifiées (+ correction du comportement du bouton "Annulation" de cette boite de dialogue).


#### 0.8.4 (2018-06-08)

- Correction d'une erreur de syntaxe.


#### 0.8.3 (2018-06-08)

- Corrige une erreur se produisant lors de la création de fichiers temporaires pour certaines représentations.


#### 0.8.2 (2018-06-07)

- Corrige la hauteur de l'élément SVG qui acceuile le bar chart dans le fenêtre de discrétisation des liens/discontinuités.

- Modification du code pour permettre l'utilisation d'une instance locale sans redis (et donc permettre l'utilisation plus facile sur Windonws)


#### 0.8.1 (2018-05-22)

- Corrige l'affichage du bar chart dans la fenêtre de discrétisation des cartes choroplèthes.


#### 0.8.0 (2018-05-22)

- Nouveauté : Autorise à "promouvoir" n'importe quelle couche d'habillage (et certaines couches de résultat) vers le statut de couche cible. Cette fonctionnalité permet de combiner plusieurs type de représentations de manière plus simple/rapide et en évitant des suppressions/imports inutiles de couches (rend par exemple possible de faire une carte choroplèthe sur le résultat d'une anamorphose, etc.)

- Change la façon dont sont importées les couches. Un message demande désormais toujours s'il s'agit d'une couche cible ou d'une couche d'habillage.

- Corrige la position de la boite de menu contextuel lorsque ouverte sur des éléments d'habillage situé près du coin inférieur droit de la carte.

- Changement du style de la boite proposant de choisir le type des champs (pour améliorer un peu sa lisibilité).

- Changement de la manière dont est préparé le code JS/CSS (en utilisant désormais webpack).


#### 0.7.4 (2018-04-18)

- Corrige une erreur survenant lors de l'utilisation d'une couche contenant un champ nommé "id" et des valeurs non-uniques dans ce champs (causé, en interne, par le fait que le format geojson est utilisé et que fiona échoue lors de l'ouverture d'un GeoJSON avec des valeurs non-uniques dans ce champs).


#### 0.7.3 (2018-03-21)

- Correction de plusieurs petits bugs dans les styles de l'interface.

- Corrige la valeur de départ de certains éléments "input" de type "range" qui état incorrecte.


#### 0.7.2 (2018-03-19)

- Suppression de la méthode de discrétisation "progression arithmétique".

- Nouveauté: autorise également la création de symboles proportionnels lors de l'analyse d'un semis de points.

- Permet d'utiliser des angles arrondis pour les rectangles utilisés en éléments d'habillage.

- Change légèrement le comportement du zoom lors de l'ajout d'une nouvelle couche de résultat (on ne zoomant plus sur cette dernière).

- Corrige l'option de "zoom à l'emprise de la couche" lors de l'utilisation de la projection Armadillo et d'une couche sur l'emprise du monde.

- Changement de l'implémentation utilisée pour le calcul des potentiels, de manière à utiliser moins de mémoire sur le serveur.


#### 0.7.1 (2018-03-09)

- Correction d'erreurs dans la documentation.

- Nouveauté : ajout d'une option de personnalisation pour la légende des symboles proportionnels, permettant d'afficher une ligne entre le symbole et la valeur.

- Active également l'option d'aide à l'alignement des éléments d'habillage pour les annotations de texte.


#### 0.7.0 (2018-03-05)

- Nouveauté : permet l'analyse d'un semis de points par 2 moyens : via une grille régulière ou un maillage existant. Les informations calculés peuvent être la densité d'item (nombre d'item par km²), pondéré ou non, dans chaque cellule/polygone ou un résumé statistique (moyenne ou écart type) sur les items localisés dans chaque cellule/polygone.


#### 0.6.7 (2018-02-01)

- Corrige un bug avec la création de carte de liens lorsque l'identifiant est un nombre entier.


#### 0.6.6 (2018-01-19)

- Améliore certaines options de style lors de la personnalisation des cartes de liens.

- Corrige un bug se produisant lors de la création de labels lorsque la couche cible contient des géométries nulles (et prévient l'utilisateur si c'est le cas, comme sur les autres type de représentations).


#### 0.6.5 (2018-01-12)

- Change la manière dont sont filtrés les noms utilisés lors de l'export d'une carte (en autorisant maintenant des caractères comme point, tiret ou parenthèses).

- Corrige bug avec l'affiche du message d'attente (ne s'affichait pas lors du chargement d'un fichier TopoJSON).

- Corrige l'affichage des légendes horizontales lors de l'utilisation de la réalisation d'une carte chroroplèthe de catégories + corrige l'affichage de l'arrondi des valeurs pour les légendes des cartes chroroplèthes et symboles proportionnels.

- Corrige un bug survenant lors du changement de nom d'une couche lorsque celle-ci présentait un nom particulièrement long.

- Le calcul de la discrétisation avec l'algo. de Jenks se passe désormais dans un webworker quand la couche contient plus de 7500 entités.


#### 0.6.4 (2017-12-22)

- Change légèrement la manière dont le type des champs est déterminé.

- Améliore l'effet "enfoncé/activé" des boutons situés en bas à gauche de la carte.

- Réduit légèrement la consommation de mémoire coté serveur (en réduisant le TTL des entrées dans Redis et en ne sauvegardant plus, pour une réutilisation plus rapide ensuite, les résultats intermédiaires lors du calcul de potentiels).

- Améliore le nettoyage des noms de champs dans les couches fournis par l'utilisateur.

- Défini de manière explicite les paramètres de locale et de langage lors de la création de l'image Docker.


#### 0.6.3 (2017-12-14)

- Corrige un problème d'encodage avec certains jeux de données d'exemple (bug introduit dans la version 0.6.1).

- Corrige bug survenant lors du chargement de certains jeux de données tabulaires contenant des coordonnées (lorsque les champs contenant les coordonnées contiennent aussi d'autres valeurs).

- Corrige un bug avec la hauteur de ligne dans les annotations de texte lors du rechargement d'un fichier projet.


#### 0.6.2 (2017-12-12)

- Corrige un bug lors de l'ajout de shapefile (en raison d'une erreur avec la fonction de hash utilisée, bug introduit dans la version 0.6.1).


#### 0.6.1 (2017-12-11)

- Nouveauté : ajout d'une nouvelle disposition (horizontale) pour les légendes des cartes choroplèthes.

- Nouveauté : autorise à créer des labels conditionnés par la valeur prise par un champ donné (permettant par exemple de créer une couche de labels sur le champs "nom" d'une couche, lorsque les valeurs du champs "population" sont supérieures à xxx, etc.)

- Correction de bugs survenant lors de l'ajout de couche par l'utilisateur et améliore la détection des fichiers tabulaire contenant des coordonnées.

- Correction de quelques erreurs dans l'interface et amélioration de l'affichage du nom des projections lorsque celles-ci ont viennent d'une chaîne de caractère proj.4.

- Améliore légèrement le support de Edge et Safari.


#### 0.6.0 (2017-11-29)

- Nouveauté : demande à l'utilisateur s'il veut supprimer les entités non-jointes de son fond de carte après une jointure partielle.

- Nouveauté : permet de créer également des liens proportionnels (ie. sans discrétisation).

- Nouveauté : ajout de nouveaux fonds de carte pour la France.


#### 0.5.7 (2017-11-08)

- Corrige des erreurs dans la traduction française de l'interface.

- Corrige un bug empêchant de modifier le nombre de classe lors de l'utilisation d'une palette de couleur de divergente.


#### 0.5.6 (2017-10-31)

- Corrige bug du paramètre de rotation des projections qui n'était pas conservé lors du rechargement d'un fichier projet.


#### 0.5.5 (2017-10-12)

- Corrige un bug dans l'affichage des pictogrammes dans la boite permettant de les sélectionner.


#### 0.5.4 (2017-10-01)

- Changement de la police utilisée par défaut dans les éléments SVG text ou tspan (en faveur du Verdana), afin de corriger un bug se produisant lors de l'ouverture (notamment dans Adobe Illustrator v16.0 CS6 sur MacOSX) d'un SVG généré par Magrit.

- Désactive la possibilité d'ajouter une sphère et le graticule lors de l'utilisation d'une projection Lambert Conique Conforme (le chemin SVG généré n'est pas découpé (avec attribut *clip-path*) lors de l'utilisation de certains projections et ce chemin peut s'avérer très lourd en raison de la nature de la projection).

- Nouveauté : autorise l'annulation de l'ajout d'un élément d'habillage en cours en pressant la touche "Échap".

- Améliore la légende des symboles proportionnels en utilisant également le couleur de fond et la couleur de bordure dans la légendre (seulement lors de l'utilisation d'une couleur unique).

- Nouveauté : ajout de la projection "Bertin 1953" parmi les projections disponibles.


#### 0.5.3 (2017-09-22)

- Changement de la police utilisée par défaut dans les éléments SVG text ou tspan (en faveur du Arial), afin de corriger un bug se produisant lors de l'ouverture (notamment dans Adobe Illustrator v16.0 CS6 sur MacOSX) d'un SVG généré par Magrit.


#### 0.5.2 (2017-09-13)

- Corrige un bug avec la modification du style du graticule.


#### 0.5.1 (2017-09-08)

- Améliore la manière dont les rectangles sont dessinés/édités.

- Correction d'un bug sur le tooltip affichant la chaîne de caractère proj.4 des projections.

- Permet de sélectionner les projections à partir de leur code EPSG et affiche le nom officiel de la projection dans le menu.

- Autorise à réutiliser les couleurs et les labels d'une représentation catégorielle existante.

- Modification de la disposition de la boite permettant d'afficher le tableau de données.


#### 0.5.0 (2017-08-24)

- Nouveauté : autorise la création et l'utilisation (ou réutilisation) de palettes de couleurs personnalisées pour les cartes choroplèthes.

- Nouveauté : autorise à afficher/masquer la tête des flèches.

- Changement notable : certains anciens fichiers-projets pourraient ne plus être chargés à l'identique (ceci étant limité à l'ordre d'affichage des éléments d'habillage qui risque de ne pas être respecté).

- Corrige une erreur avec la personnalisation de la légende (survenant après le changement de nom d'une couche).

- Autorise de nouveau à afficher la table correspondant au jeu de données externe + améliore l'affichage des tables.

- Amélioration (pour certaines représentations) de la gestion des champs contenant des valeurs numériques et des valeurs non-numériques.


#### 0.4.1 (2017-08-14)

- Corrige bug de la couleur du fond de l'export SVG.

- Corrige bug de la boite de dialogue ne s'ouvrant pas correctement pour le choix des pictogrammes.

- Changement de comportement avec le découpage SVG (*clipping path*) : n'est plus appliqué aux couches de symboles proportionnels ni aux couches de pictogrammes.

- Modification du message apparaissant lors du chargement d'une couche ou de la réalisation de certains calculs.


#### 0.4.0 (2017-07-24)
------------------

- Corrige une erreur apparaissant sur certaines représentations lors du l'utilisation d'une couche cible dont la géomtrie de certaines entités est nulle (et prévient l'utilisateur si c'est le cas).

- Nouveauté: Ajout d'un nouveau type de représentation, les cartes en gaufres (*waffle map*) permettant de représenter conjointement deux (ou plus) stocks comparables.


#### 0.3.7 (2017-07-17)
------------------

- Corrige une erreur sur les jointures.

- Corrige la position du carré rouge qui apparaît lors du déplacement des symboles proportionnels.

- Corrige la taille des symboles en légendes pour les cartes de lien et de discontinuités (lorsque la carte est zoomée).


#### 0.3.6 (2017-06-30)
------------------

- Corrige l'option de sélection sur les cartes de liens (elle ne fonctionnait qu'avec certains noms de champs).


#### 0.3.5 (2017-06-28)
------------------

- Autorise le déplacement des symboles proportionnels (générés sur les centroides des polygones).

- Change légérement le comportement de la carte avec les projections utilisant proj4 lorsque des couches sont ajoutées/supprimées.


#### 0.3.4 (2017-06-22)

- Corrige le bug de la fonctionnalité "d'alignement automatique" pour les nouvelles annotations de texte.

- Corrige le bug du graticule ne s'affichant pas correctement lors de l'ouverture d'un fichier SVG dans Adobe illustrator.

- Corrige le but des jointures qui échouaient depuis la version 0.3.3.

- Nouveau: Autorise le changement de nom des couches à tout moment.


#### 0.3.3 (2017-06-15)

- Autorise l'ajout de plusieurs sphères (<a href="https://github.com/riatelab/magrit/issues/26">issue Github #26</a>)

- Ajout de projections adaptées par défaut pour les couches d'exemple (Lambert 93 pour le Grand Paris, etc.)


#### 0.3.2 (2017-06-09)

- Corrige le comportement des annotations de texte lorsque le bouton "annulation/cancel" est cliqué.

- Corrige le bug de la légende qui affiche "false" après le rechargement d'un projet.

- Échange des couleurs entre les boutons "OK" et "Annulation" dans les boites de dialogue.


#### 0.3.1 (2017-06-08)

- Correction d'une erreur dans la récupération des valeurs lors de la création d'un cartogramme.


#### 0.3.0 (2017-06-07)

- Correction de bugs dans la lecture des fichiers CSV : meilleur support de certains encodages + corrige erreur lors de la lecture de fichier dont la première colonne contient un nom vide.

- Ajout d'une fonctionnalité permettant de sélectionner l'alignement (gauche, centré, droite) du texte dans les annotations de texte.

- Changement dans le numérotage des versions (afin de suivre les règles du SemVer)

- Correction d'un bug concernant la projection Lambert 93, accessible depuis de le manu d'accès rapide aux projections (l'affichage était inexistant à certains niveaux de zoom)

- Suppression de deux projections pouvant être considérées comme redondantes.

- Correction d'un bug dans le choix de la taille des pictogrammes.

- Correction d'un bug concernant l'ordre dans lequel les éléments d'habillage sont affichés lors du rechargement d'un projet.<|MERGE_RESOLUTION|>--- conflicted
+++ resolved
@@ -2,11 +2,9 @@
 
 #### Pas de version publiée
 
-<<<<<<< HEAD
 - Mise à jour des dépendances pour permettre d'utiliser Python 3.11 et mise à jour des recettes Docker pour utiliser Python 3.11.
-=======
+
 - Correction d'un attribut HTML manquant qui empêchait la retraduction d'une infobulle.
->>>>>>> 8db610f4
 
 - Correction de l'ordre des coordonnées lors de l'export vers certains SRC / formats de fichier.
 
