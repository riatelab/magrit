# Historique des versions et des changements effectués

#### Unreleased

<<<<<<< HEAD
- Nouveau : Ajout d'une option permettant d'utiliser la méthode de Gastner, Seguy et More (2018) pour calculer les cartogrammes.
=======
- Correction d'un bug qui empêchait de faire certaines représentations cartographiques après avoir promu une couche d'habillage en couche cible.
>>>>>>> 475ed643

#### 0.12.1 (2022-12-06)

- Corrige un ancien bug sur le chargement des ficher-projets générés avec les premières version de Magrit vers 2017 (avant la version 0.3.0, ne contenant pas d'informations relatives à la version utilisée pour générer le fichier-projet en question).

- Corrige un bug lors de l'import des geopackages lors du clic sur "Ajout d'un fond de carte" (l'import fonctionnait seulement quand le fichier était glissé-déposé sur la carte).

#### 0.12.0 (2022-11-30)

- Nouvelle fonctionnalité : Permet le chargement des couches vecteur contenues dans des fichiers GeoPackage.

- Correction d'un attribut HTML manquant qui empêchait la retraduction d'une infobulle.

- Correction de l'ordre des coordonnées lors de l'export vers certains SRC / formats de fichier.

- Améliore le positionnement des titres de légendes des symboles proportionnels.

- Améliore le positionnement des différents éléments dans la boite d'édition des légendes.

- Mise à jour des dépendances pour permettre d'utiliser Python 3.11 et mise à jour des recettes Docker pour utiliser Python 3.11.

#### 0.11.1 (2022-11-08)

- Corrige l'absence de traduction pour les noms des projections ajoutées dans la v0.11.0.

#### 0.11.0 (2022-11-03)

- Nouvelle fonctionnalité : Ajout d'une option pour éviter le chevauchement des symboles proportionnels (<a href="https://github.com/riatelab/magrit/issues/77">issue Github #77</a>)

- Mise à jour des templates cartographiques disponibles sur la page d'accueil (merci à Ronan Ysebaert pour la préparation et la mise à disposition des données).

- Mise à jour des jeux de données NUTS (version 2020).

- Mise à jour des jeux de données de la France Métropolitaine (pour utiliser une version basée sur des polygones de voronoi calculés à partir des centroides des communes de la version ADMIN-EXPRESS-COG 2022).

- Ajout de nouvelles projections cartographiques à partir de d3-geo-projection : *Interrupted Quartic Authalic*, *Interrupted Mollweide Hemispheres*, *PolyHedral Butterfly*, *Polyhedral Collignon*, *Polyhedral Waterman*, *Hammer*, *Eckert-Greifendorff* (basée sur `d3.geoHammer`), *Quartic Authalic* (basée sur `d3.geoHammer`) and *Spilhaus* (basée sur `d3.geoStereographic`).

#### 0.10.1 (2022-10-13)

- Correction d'un bug qui empêchait de créer carte de typologie (Typo, PropSymbolTypo et TypoPicto) avec des données de type 'Number' (erreur introduite dans la version 0.10.0).

#### 0.10.0 (2022-10-07)

- Modifie la façon dont est proposée l'option "palette personnalisée" dans le panneau de classification (<a href="https://github.com/riatelab/magrit/issues/78">issue Github #78</a>).

- Améliore le CSS du panneau de classification.

- Améliore le rendu de l'histogramme dans le panneau de classification.

- Tri alphabétique des catégories 'typo' et 'picto' par défaut.

- Améliore le positionnement des *waffles* dans la carte en gaufres (de sorte que le centre du bloc de gaufres tombe sur le centroid sur l'axe X, au lieu du comportement jusqu'à présent le coin inférieur droit tombait sur le centroid).

- Lit les champs en tant que chaîne de caractères lors de l'import de fichier GML (suite à un rapport de bug par email).

- Lit le CRS du fichier GML pour le transférer à l'UI et demande à l'utilisateur s'il doit être utilisé.

- Correction de l'ordre des coordonnées (en utilisant l'option OAMS_TRADITIONAL_GIS_ORDER de OSR) lors de l'export vers ESRI Shapefile et GML.

- Dans PropSymbolTypo, ne pas faire apparaître dans la légende les catégories qui n'apparaissent pas sur la carte en raison de valeurs nulles ou égales à 0 dans le champ utilisé pour dessiner le symbole proportionnel (<a href="https://github.com/riatelab/magrit/issues/93">issue Github #93</a>).

- Mise à jour de quelques noms de pays dans le fichier d'exemple "Pays du monde".

- Mise à jour de toutes les dépendances `d3.js`.

#### 0.9.2 (2022-09-08)

- Corrige le positionnement des waffles (<a href="https://github.com/riatelab/magrit/issues/87">issue Github #87</a>)

#### 0.9.1 (2022-08-31)

- Corrige le positionnement des labels lors de la réouverture d'un fichier projet s'ils avaient été déplacés manuellement (<a href="https://github.com/riatelab/magrit/issues/86">issue Github #86</a>).


#### 0.9.0 (2022-08-31)

- Implémentation d'un tampon de texte pour les couches de labels (<a href="https://github.com/riatelab/magrit/issues/79">issue Github #79</a>).

- Améliorer le rendu de tous les tampons de texte (titre, annotation de texte et couche d'étiquette) en utilisant les attributs `stroke`, `stroke-width` et `paint-order`.

- Améliorer la détection de la police d'écriture actuelle lors de la réouverture de la fenêtre contextuelle de style pour le titre et l'annotation de texte.

- Corrige l'import des fichiers `xlsx` (<a href="https://github.com/riatelab/magrit/issues/85">issue Github #85</a>).

#### 0.8.15 (2022-08-26)

- Ajout d'une fonctionnalité permettant d'exporter les données de chaque couche au format CSV (<a href="https://github.com/riatelab/magrit/issues/75">issue Github #75</a>).

- Correction de la légende non visible sur la carte des liens proportionnels sur Firefox (<a href="https://github.com/riatelab/magrit/issues/74">issue Github #74</a>)

- Correction du positionnement des symboles et labels lorsque le centroïde ne tombe pas à l'intérieur du polygone cible : il essaie maintenant de calculer le pôle d'inaccessibilité ou s'il ne trouve toujours pas de point dans le polygone, le point le plus proche du centroïde sur le bord du polygone (<a href="https://github.com/riatelab/magrit/issues/63">issue Github #63</a>)

- Mise à jour de nombreuses dépendances pour faciliter l'installation avec un Python récent (tel que 3.10) sur un système récent (tel que ubuntu 22.04).

- Mise à jour des recettes Docker.

- Mise à jour de la documentation à propos de la possibilité de promouvoir les couches d'habillage en couche cible (<a href="https://github.com/riatelab/magrit/issues/36">issue Github #36</a>)

- Correction d'erreurs dans les traductions de l'interface.

- Amélioration du style de certains boutons.

- Amélioration du style des fenêtres permettant de changer le style des couches et le styles des éléments d'habillage.

#### 0.8.14 (2022-03-16)

- Corrections dans la documentation.

- Suppression de la page de contact.

- Correction d'un usage incorrect de `concurrent.futures.ProcessPoolExecutor` + kill les processus qui hébergent des calculs qui durent plus de 5min.


#### 0.8.13 (2020-11-27)

- Remplace `cascaded_union` par `unary_union` dans le code Python et tentative de mieux gérer les géométries en entrée qui comportent des erreurs.

- Attribut shape-rendering lors de la création des cartes lissées.


#### 0.8.12 (2020-11-26)

- Permet une personnalisation plus simple des jeux de couches d'exemple lors du déploiement de Magrit.

- Correction de quelques fautes dans la documentation.

- Désactivation de l'antialiasing lorsque que la bordure d'une couche a une épaisseur de 0 ou une opacité de 0 (permet de vraiment afficher la couche sans bordures, au détriment de la qualité de l'affichage).

- Évite l'apparition de l'overlay gris (dédié au dépot de fichier) lorsque que certains éléments de l'interface sont déplacés (réorganisation des couches ou réorganisation des modalités d'une couche par exemple).

- Définition correcte de l'attribut "lang" des pages HTML pour éviter d'avoir la traduction automatique de Chrome proposée lorsque ce n'est pas utile.

- Améliore le retour d'un message d'erreur vers l'utilisateur lorsque la conversion d'un fichier tabulaire échoue.

- Évite de proposer la réutilisation d'un style existant pour les cartes qualitatives lorsque que seul le style de la couche actuelle existe.

- Change la manière dont est signalée qu'il est possible de réorganiser les modalités des cartes qualitatives et de cartes de symboles.


#### 0.8.11 (2019-03-20)

- Permet de spécifier une adresse pour créer le serveur. 

- Corrige l'opération de jointure utilisant un webworker (see #38).

- Remplace certains chemins absolus.

- Nouvelle version de webpack/webpack-cli. 

- Corrige l'alignement de l'élément proposant la couleur de fond dans la fenêtre de style des couches d'habillage.

- Améliore le style de la fenêtre de propriétés de la flèche nord (taille des sliders, suppression du titre dupliqué).

- Corrige la valeur initial du slider de l’opacité de la bordure dans la fenêtre de propriétés des cartes lissées.

- Corrige la largeur de la fenêtre de propriétés pour les pictogrammes (pour qu'elle ait la même taille que celle des autres éléments : flèche, ellipse, etc.).

- Corrige l'alignement des éléments dans la fenêtre de jointure des données.

- Ajoute de l'espace entre les éléments dans la fenêtre de discrétisation pour les options de palettes divergentes.

- Corrige plusieurs erreurs récurrentes en français (selection -> sélection; fleche -> flèche; charactère -> caractère) et en anglais (Proportionnal -> Proportional).


#### 0.8.10 (2018-11-22)

- Corrige l'erreur dans la documentation et l'interface en français avec "*semis* de point". (<a href="https://github.com/riatelab/magrit/issues/32">issue Github #32</a>)

- Corrige les valeurs incorrectes de 'REVENUS' et 'REVENUS_PAR_MENAGE' sur le jeu de données du Grand Paris. (<a href="https://github.com/riatelab/magrit/issues/33">issue Github #33</a>)

- Corrige un bug dans l'affichage d'information (comme "20 entrées par page") dans la fenêtre affichant la table de données. (<a href="https://github.com/riatelab/magrit/issues/29">issue Github #29</a>)

- Démarre Gunicorn avec une valeur pour le paramètre "max-requests" pour automatiquement redémarrer les worker et minimiser l'impact d'une éventuelle fuite de mémoire.

- Corrige un bug avec le bouton 'Inverser la palette' dans la boite de dialogue des propriétés des cartes lissées. (<a href="https://github.com/riatelab/magrit/issues/31">issue Github #31</a>)


#### 0.8.9 (2018-10-15)

- Corrige bug de traduction de la page d'acceuil.

- Enlève l'ancien formulaire de contact en faveur du formulaire de contact de site web du RIATE.


#### 0.8.8 (2018-09-21)

- Nouveauté : ajout de templates sur la page d'acceuil.  

- Corrige l'ouverture du dialogue de modification du titre.



#### 0.8.7 (2018-09-10)

- Nouveauté : Permet la découpe de l'export SVG à la limite de la vue actuelle (nouvelle option par défaut).


#### 0.8.6 (2018-08-08)

- Améliore le positionnement du symbole dans la légende des cartes en gaufre.

- Améliore la suite de tests.

- Mise-à-jour de quelques exemples dans la documentation (notamment pour utiliser la projection Lambert-93 sur plusieurs cartes de Paris).


#### 0.8.5 (2018-07-02)

- Nouveauté : la création de légendes (d'un seul item) est possible pour les couches d'habillage.

- Nouveauté : Affichage d'un message de confirmation avant de promouvoir/déclasser une couche (vers/depuis le statut de couche cible).

- Corrige la projection à utiliser lors de la création de cartogrammes de Dougenik.

- Corrige la présence d'un fichier GeoJSON non-souhaité, lors de l'export au format Shapefile, dans l'archive ZIP.

- Corrige le comportement erroné de la barre d'échelle lorsque ses propriétés sont modifiées (+ correction du comportement du bouton "Annulation" de cette boite de dialogue).


#### 0.8.4 (2018-06-08)

- Correction d'une erreur de syntaxe.


#### 0.8.3 (2018-06-08)

- Corrige une erreur se produisant lors de la création de fichiers temporaires pour certaines représentations.


#### 0.8.2 (2018-06-07)

- Corrige la hauteur de l'élément SVG qui acceuile le bar chart dans le fenêtre de discrétisation des liens/discontinuités.

- Modification du code pour permettre l'utilisation d'une instance locale sans redis (et donc permettre l'utilisation plus facile sur Windonws)


#### 0.8.1 (2018-05-22)

- Corrige l'affichage du bar chart dans la fenêtre de discrétisation des cartes choroplèthes.


#### 0.8.0 (2018-05-22)

- Nouveauté : Autorise à "promouvoir" n'importe quelle couche d'habillage (et certaines couches de résultat) vers le statut de couche cible. Cette fonctionnalité permet de combiner plusieurs type de représentations de manière plus simple/rapide et en évitant des suppressions/imports inutiles de couches (rend par exemple possible de faire une carte choroplèthe sur le résultat d'une anamorphose, etc.)

- Change la façon dont sont importées les couches. Un message demande désormais toujours s'il s'agit d'une couche cible ou d'une couche d'habillage.

- Corrige la position de la boite de menu contextuel lorsque ouverte sur des éléments d'habillage situé près du coin inférieur droit de la carte.

- Changement du style de la boite proposant de choisir le type des champs (pour améliorer un peu sa lisibilité).

- Changement de la manière dont est préparé le code JS/CSS (en utilisant désormais webpack).


#### 0.7.4 (2018-04-18)

- Corrige une erreur survenant lors de l'utilisation d'une couche contenant un champ nommé "id" et des valeurs non-uniques dans ce champs (causé, en interne, par le fait que le format geojson est utilisé et que fiona échoue lors de l'ouverture d'un GeoJSON avec des valeurs non-uniques dans ce champs).


#### 0.7.3 (2018-03-21)

- Correction de plusieurs petits bugs dans les styles de l'interface.

- Corrige la valeur de départ de certains éléments "input" de type "range" qui état incorrecte.


#### 0.7.2 (2018-03-19)

- Suppression de la méthode de discrétisation "progression arithmétique".

- Nouveauté: autorise également la création de symboles proportionnels lors de l'analyse d'un semis de points.

- Permet d'utiliser des angles arrondis pour les rectangles utilisés en éléments d'habillage.

- Change légèrement le comportement du zoom lors de l'ajout d'une nouvelle couche de résultat (on ne zoomant plus sur cette dernière).

- Corrige l'option de "zoom à l'emprise de la couche" lors de l'utilisation de la projection Armadillo et d'une couche sur l'emprise du monde.

- Changement de l'implémentation utilisée pour le calcul des potentiels, de manière à utiliser moins de mémoire sur le serveur.


#### 0.7.1 (2018-03-09)

- Correction d'erreurs dans la documentation.

- Nouveauté : ajout d'une option de personnalisation pour la légende des symboles proportionnels, permettant d'afficher une ligne entre le symbole et la valeur.

- Active également l'option d'aide à l'alignement des éléments d'habillage pour les annotations de texte.


#### 0.7.0 (2018-03-05)

- Nouveauté : permet l'analyse d'un semis de points par 2 moyens : via une grille régulière ou un maillage existant. Les informations calculés peuvent être la densité d'item (nombre d'item par km²), pondéré ou non, dans chaque cellule/polygone ou un résumé statistique (moyenne ou écart type) sur les items localisés dans chaque cellule/polygone.


#### 0.6.7 (2018-02-01)

- Corrige un bug avec la création de carte de liens lorsque l'identifiant est un nombre entier.


#### 0.6.6 (2018-01-19)

- Améliore certaines options de style lors de la personnalisation des cartes de liens.

- Corrige un bug se produisant lors de la création de labels lorsque la couche cible contient des géométries nulles (et prévient l'utilisateur si c'est le cas, comme sur les autres type de représentations).


#### 0.6.5 (2018-01-12)

- Change la manière dont sont filtrés les noms utilisés lors de l'export d'une carte (en autorisant maintenant des caractères comme point, tiret ou parenthèses).

- Corrige bug avec l'affiche du message d'attente (ne s'affichait pas lors du chargement d'un fichier TopoJSON).

- Corrige l'affichage des légendes horizontales lors de l'utilisation de la réalisation d'une carte chroroplèthe de catégories + corrige l'affichage de l'arrondi des valeurs pour les légendes des cartes chroroplèthes et symboles proportionnels.

- Corrige un bug survenant lors du changement de nom d'une couche lorsque celle-ci présentait un nom particulièrement long.

- Le calcul de la discrétisation avec l'algo. de Jenks se passe désormais dans un webworker quand la couche contient plus de 7500 entités.


#### 0.6.4 (2017-12-22)

- Change légèrement la manière dont le type des champs est déterminé.

- Améliore l'effet "enfoncé/activé" des boutons situés en bas à gauche de la carte.

- Réduit légèrement la consommation de mémoire coté serveur (en réduisant le TTL des entrées dans Redis et en ne sauvegardant plus, pour une réutilisation plus rapide ensuite, les résultats intermédiaires lors du calcul de potentiels).

- Améliore le nettoyage des noms de champs dans les couches fournis par l'utilisateur.

- Défini de manière explicite les paramètres de locale et de langage lors de la création de l'image Docker.


#### 0.6.3 (2017-12-14)

- Corrige un problème d'encodage avec certains jeux de données d'exemple (bug introduit dans la version 0.6.1).

- Corrige bug survenant lors du chargement de certains jeux de données tabulaires contenant des coordonnées (lorsque les champs contenant les coordonnées contiennent aussi d'autres valeurs).

- Corrige un bug avec la hauteur de ligne dans les annotations de texte lors du rechargement d'un fichier projet.


#### 0.6.2 (2017-12-12)

- Corrige un bug lors de l'ajout de shapefile (en raison d'une erreur avec la fonction de hash utilisée, bug introduit dans la version 0.6.1).


#### 0.6.1 (2017-12-11)

- Nouveauté : ajout d'une nouvelle disposition (horizontale) pour les légendes des cartes choroplèthes.

- Nouveauté : autorise à créer des labels conditionnés par la valeur prise par un champ donné (permettant par exemple de créer une couche de labels sur le champs "nom" d'une couche, lorsque les valeurs du champs "population" sont supérieures à xxx, etc.)

- Correction de bugs survenant lors de l'ajout de couche par l'utilisateur et améliore la détection des fichiers tabulaire contenant des coordonnées.

- Correction de quelques erreurs dans l'interface et amélioration de l'affichage du nom des projections lorsque celles-ci ont viennent d'une chaîne de caractère proj.4.

- Améliore légèrement le support de Edge et Safari.


#### 0.6.0 (2017-11-29)

- Nouveauté : demande à l'utilisateur s'il veut supprimer les entités non-jointes de son fond de carte après une jointure partielle.

- Nouveauté : permet de créer également des liens proportionnels (ie. sans discrétisation).

- Nouveauté : ajout de nouveaux fonds de carte pour la France.


#### 0.5.7 (2017-11-08)

- Corrige des erreurs dans la traduction française de l'interface.

- Corrige un bug empêchant de modifier le nombre de classe lors de l'utilisation d'une palette de couleur de divergente.


#### 0.5.6 (2017-10-31)

- Corrige bug du paramètre de rotation des projections qui n'était pas conservé lors du rechargement d'un fichier projet.


#### 0.5.5 (2017-10-12)

- Corrige un bug dans l'affichage des pictogrammes dans la boite permettant de les sélectionner.


#### 0.5.4 (2017-10-01)

- Changement de la police utilisée par défaut dans les éléments SVG text ou tspan (en faveur du Verdana), afin de corriger un bug se produisant lors de l'ouverture (notamment dans Adobe Illustrator v16.0 CS6 sur MacOSX) d'un SVG généré par Magrit.

- Désactive la possibilité d'ajouter une sphère et le graticule lors de l'utilisation d'une projection Lambert Conique Conforme (le chemin SVG généré n'est pas découpé (avec attribut *clip-path*) lors de l'utilisation de certains projections et ce chemin peut s'avérer très lourd en raison de la nature de la projection).

- Nouveauté : autorise l'annulation de l'ajout d'un élément d'habillage en cours en pressant la touche "Échap".

- Améliore la légende des symboles proportionnels en utilisant également le couleur de fond et la couleur de bordure dans la légendre (seulement lors de l'utilisation d'une couleur unique).

- Nouveauté : ajout de la projection "Bertin 1953" parmi les projections disponibles.


#### 0.5.3 (2017-09-22)

- Changement de la police utilisée par défaut dans les éléments SVG text ou tspan (en faveur du Arial), afin de corriger un bug se produisant lors de l'ouverture (notamment dans Adobe Illustrator v16.0 CS6 sur MacOSX) d'un SVG généré par Magrit.


#### 0.5.2 (2017-09-13)

- Corrige un bug avec la modification du style du graticule.


#### 0.5.1 (2017-09-08)

- Améliore la manière dont les rectangles sont dessinés/édités.

- Correction d'un bug sur le tooltip affichant la chaîne de caractère proj.4 des projections.

- Permet de sélectionner les projections à partir de leur code EPSG et affiche le nom officiel de la projection dans le menu.

- Autorise à réutiliser les couleurs et les labels d'une représentation catégorielle existante.

- Modification de la disposition de la boite permettant d'afficher le tableau de données.


#### 0.5.0 (2017-08-24)

- Nouveauté : autorise la création et l'utilisation (ou réutilisation) de palettes de couleurs personnalisées pour les cartes choroplèthes.

- Nouveauté : autorise à afficher/masquer la tête des flèches.

- Changement notable : certains anciens fichiers-projets pourraient ne plus être chargés à l'identique (ceci étant limité à l'ordre d'affichage des éléments d'habillage qui risque de ne pas être respecté).

- Corrige une erreur avec la personnalisation de la légende (survenant après le changement de nom d'une couche).

- Autorise de nouveau à afficher la table correspondant au jeu de données externe + améliore l'affichage des tables.

- Amélioration (pour certaines représentations) de la gestion des champs contenant des valeurs numériques et des valeurs non-numériques.


#### 0.4.1 (2017-08-14)

- Corrige bug de la couleur du fond de l'export SVG.

- Corrige bug de la boite de dialogue ne s'ouvrant pas correctement pour le choix des pictogrammes.

- Changement de comportement avec le découpage SVG (*clipping path*) : n'est plus appliqué aux couches de symboles proportionnels ni aux couches de pictogrammes.

- Modification du message apparaissant lors du chargement d'une couche ou de la réalisation de certains calculs.


#### 0.4.0 (2017-07-24)
------------------

- Corrige une erreur apparaissant sur certaines représentations lors du l'utilisation d'une couche cible dont la géomtrie de certaines entités est nulle (et prévient l'utilisateur si c'est le cas).

- Nouveauté: Ajout d'un nouveau type de représentation, les cartes en gaufres (*waffle map*) permettant de représenter conjointement deux (ou plus) stocks comparables.


#### 0.3.7 (2017-07-17)
------------------

- Corrige une erreur sur les jointures.

- Corrige la position du carré rouge qui apparaît lors du déplacement des symboles proportionnels.

- Corrige la taille des symboles en légendes pour les cartes de lien et de discontinuités (lorsque la carte est zoomée).


#### 0.3.6 (2017-06-30)
------------------

- Corrige l'option de sélection sur les cartes de liens (elle ne fonctionnait qu'avec certains noms de champs).


#### 0.3.5 (2017-06-28)
------------------

- Autorise le déplacement des symboles proportionnels (générés sur les centroides des polygones).

- Change légérement le comportement de la carte avec les projections utilisant proj4 lorsque des couches sont ajoutées/supprimées.


#### 0.3.4 (2017-06-22)

- Corrige le bug de la fonctionnalité "d'alignement automatique" pour les nouvelles annotations de texte.

- Corrige le bug du graticule ne s'affichant pas correctement lors de l'ouverture d'un fichier SVG dans Adobe illustrator.

- Corrige le but des jointures qui échouaient depuis la version 0.3.3.

- Nouveau: Autorise le changement de nom des couches à tout moment.


#### 0.3.3 (2017-06-15)

- Autorise l'ajout de plusieurs sphères (<a href="https://github.com/riatelab/magrit/issues/26">issue Github #26</a>)

- Ajout de projections adaptées par défaut pour les couches d'exemple (Lambert 93 pour le Grand Paris, etc.)


#### 0.3.2 (2017-06-09)

- Corrige le comportement des annotations de texte lorsque le bouton "annulation/cancel" est cliqué.

- Corrige le bug de la légende qui affiche "false" après le rechargement d'un projet.

- Échange des couleurs entre les boutons "OK" et "Annulation" dans les boites de dialogue.


#### 0.3.1 (2017-06-08)

- Correction d'une erreur dans la récupération des valeurs lors de la création d'un cartogramme.


#### 0.3.0 (2017-06-07)

- Correction de bugs dans la lecture des fichiers CSV : meilleur support de certains encodages + corrige erreur lors de la lecture de fichier dont la première colonne contient un nom vide.

- Ajout d'une fonctionnalité permettant de sélectionner l'alignement (gauche, centré, droite) du texte dans les annotations de texte.

- Changement dans le numérotage des versions (afin de suivre les règles du SemVer)

- Correction d'un bug concernant la projection Lambert 93, accessible depuis de le manu d'accès rapide aux projections (l'affichage était inexistant à certains niveaux de zoom)

- Suppression de deux projections pouvant être considérées comme redondantes.

- Correction d'un bug dans le choix de la taille des pictogrammes.

- Correction d'un bug concernant l'ordre dans lequel les éléments d'habillage sont affichés lors du rechargement d'un projet.<|MERGE_RESOLUTION|>--- conflicted
+++ resolved
@@ -2,11 +2,9 @@
 
 #### Unreleased
 
-<<<<<<< HEAD
 - Nouveau : Ajout d'une option permettant d'utiliser la méthode de Gastner, Seguy et More (2018) pour calculer les cartogrammes.
-=======
+
 - Correction d'un bug qui empêchait de faire certaines représentations cartographiques après avoir promu une couche d'habillage en couche cible.
->>>>>>> 475ed643
 
 #### 0.12.1 (2022-12-06)
 
