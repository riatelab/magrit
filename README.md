[![png](magrit_app/static/img/magrit_banner.png)](http://magrit.cnrs.fr)    

[![Build Status](https://travis-ci.org/mthh/magrit.svg?branch=master)](https://travis-ci.org/mthh/magrit)  

[Magrit](http://magrit.cnrs.fr) is an online mapping application developped by [UMS RIATE](http://www.riate.cnrs.fr).  

## Usage

Most users should go on :
- the [application page](http://magrit.cnrs.fr)
- the [user documentation](http://magrit.cnrs.fr/docs/)
- the [blog](http://magrit.hypotheses.org)


## Instruction for developpers

The only targeted/tested OS is currently GNU/Linux.

Magrit use JS (particularly the D3 library) in the browser for interface and map rendering.
Some geoprocessings are delegated to the server part: a python 3.5+ application.

Magrit can be served or build by various means:

- [Installing for developpement](https://github.com/riatelab/magrit/wiki/Instruction-for-developers#example-1---installing-for-developpement-with-no-virtual-environnement-)
- [Installing for developpement (with a python virtual environnement)](https://github.com/riatelab/magrit/wiki/Instruction-for-developers#example-2---installing-for-developpement)
- [Deploying with Docker](https://github.com/riatelab/magrit/wiki/Instruction-for-developers#example-3---deploying-the-application-thanks-to-docker)


## Examples :
<p><img src="https://magrit.hypotheses.org/files/2017/02/worldpop.png" height="250"/><img src="https://magrit.hypotheses.org/files/2017/02/smoothed2.png" height="250"/><img src="https://raw.githubusercontent.com/mthh/magrit/master/magrit_app/static/img/gallery/popdensity_africa.png" height="250"/></p>

More examples are available in the [gallery](http://magrit.hypotheses.org/galerie).


## Contributing to Magrit :

<<<<<<< HEAD
### Instruction for developpers
>> NOTE : The only targeted/tested OS is currently GNU/Linux.
However it is very likely that it can work with little change on other UNIX-like (xBSD, MacOS?).
In addition, an explanation is provided below for an installation via Docker, which can make a deployement possible for other OS users (notably [Windows](https://docs.docker.com/docker-for-windows/), [FreeBSD](https://wiki.freebsd.org/Docker) or [MacOSX](https://docs.docker.com/docker-for-mac/))

#### Installation of the required libraries (for Example 1 & 2):
(Using *Ubuntu 16.04*)  
* **Packages provided by `apt`:**
```
$ sudo apt-get install -y gcc libpython3.6-dev libopenblas-dev libopenblas-base python3.6 python3.6-dev nodejs python3-pip \
        libfreetype6-dev libfreetype6 libproj-dev libspatialindex-dev libv8-3.14-dev libffi-dev \
        nodejs nodejs-dev node-gyp npm redis-server libuv1-dev git wget libxslt1-dev libxml2 libxml2-dev
```

* **Manual installation of GDAL >= 2.1.0 :**
```
$ cd /tmp && wget http://download.osgeo.org/gdal/2.1.3/gdal-2.1.3.tar.gz && tar -xzf gdal-2.1.3.tar.gz && cd gdal-2.1.3
$ ./configure
$ make -s -j 4
$ sudo make install
```

* Other tools are/might be needed:
  - **`topojson`** (**required** by the application - installation via `npm -g install topojson`)
  - `babel-cli` (only for developpement - installation via `npm -g install babel-cli`)
  - `git` (only for developpement/contributing/etc. - installation via `apt-get install git`)

#### Example 1 - Installing for developpement with no virtual-environnement :
##### Installation / compilation of the extensions :
```bash
$ git clone https://github.com/riatelab/magrit
$ cd magrit
$ pip3.6 install -r requirements-dev.txt
$ python3.6 setup.py build_ext --inplace
```

##### Launching the redis service :
```bash
$ sudo service redis-server start
```

##### Launching the server application :
```bash
$ python3.6 magrit_app/app.py -p 9999
DEBUG:aioredis:Creating tcp connection to ('0.0.0.0', 6379)
INFO:magrit.main:serving on('0.0.0.0', 9999)
....
```

##### Recompiling js/css files after a change :
##### (note that it can take a while when called the first time as it is going to fetch a few dependencies)
```bash
$ ./misc/jsbuild/build.py
```

##### Running the test suite :
```bash
$ py.test tests/test.py
```

#### Example 2 - Installing for developpement
##### Installation / compilation of the extensions :
```bash
$ sudo service redis-server start
$ git clone https://github.com/riatelab/magrit
$ cd magrit
$ virtualenv venv -p /usr/bin/python3.6
$ source venv/bin/activate
(venv)$ pip install -r requirements-dev.txt
(venv)$ python setup.py install
```

##### Building js/css file
##### (note that it can take a while when called the first time as it is going to fetch a few dependencies)
##### (builded file are automatically moved in the Magrit installation directory when runned from a virtual env.) :
```
(venv)$ ./misc/jsbuild/build.py
```

##### Running the test suite :
##### Basic tests without web browser (same than those runned on Travis) :
```
(venv)$ py.test tests/test.py
```

##### Tests using selenium webdriver API (require [chromedriver](https://sites.google.com/a/chromium.org/chromedriver/downloads) available) :
(its actually 3 steps in one : launching the application, waiting for its start to be complete, then actually launching the test suite)
```
(venv)$ magrit & sleep 3 && py.test tests/tests_web.py
```

##### Launching the application:
```bash
(venv)$ magrit -p 9999
DEBUG:aioredis:Creating tcp connection to ('0.0.0.0', 6379)
INFO:magrit.main:serving on('0.0.0.0', 9999)
....
```

#### Example 3 - Deploying the application thanks to Docker
##### Using the latest version of the application (+ nginx for static files)

The application to deploy may consist of two Docker containers:
- one used to serve the `aiohttp` application with `Gunicorn` and to host the Redis service used;
- the second is composed only of nginx, used in front-end of Gunicorn (i.g to buffer long requests, etc.) and to serve the static content.
For now you have to build them, but we can releases them on *Docker Hub* if any interest.
This scenario is shown below, exposing publicly `Magrit` on the port 80 :

```` bash
cd /tmp/
mkdir magritapp
# Clone the latest stable version :
## You may replace this line by the adress of you're repository,
## containing the changes/customization you have made :
git clone http://github.com/riatelab/magrit
# Copy the two Dockerfile :
cp -r magrit/misc/Docker/ magritapp/
# Copy the static files on nginx side:
cp -r magrit/magrit_app/static/ magritapp/Docker/nginx/
# Move the whole repo on the application side :
mv magrit/ magritapp/Docker/app/
# Setting up the magrit image:
cd magritapp/Docker
cd app/
docker build -t "magrit_app:latest" --build-arg CACHEBUST=$(date +%s) .
# Setting up the nginx image:
cd ..
cd nginx/
docker build -t "nginx:latest" .
cd ..
# Starting the application (will be accessible on port 80) :
docker run -dP --name magritapp "magrit_app:latest"
docker run --publish "80:80" -dP --name nginx --link magritapp:magritapp nginx
````

It is also possible to build only the 'Magrit' image, containing the `aiohttp` application; static files are then directly served by `aiohttp`.  

Using the flexibility offered by Docker, one may be able to compose it's deployement in a different way to better balance the load of users (i.g. 1 container for Redis, 1 container for Nginx and 2 or 3 others containers, each one running an instance of the `aiohttp` application via `Gunicorn`).

#### Contributing to Magrit :
=======
>>>>>>> e811cc36
Contributions are welcome! There are various way to contribute to the project:
- Feedback and bug reports
- Translation (French, English and Spanish languages are currently available)
- Code contribution (you're one the right place! Clone the repo, fix what you want to be fixed and submit a pull request)
- Contribute to the [gallery](http://magrit.hypotheses.org/galerie)
<|MERGE_RESOLUTION|>--- conflicted
+++ resolved
@@ -1,184 +1,41 @@
-[![png](magrit_app/static/img/magrit_banner.png)](http://magrit.cnrs.fr)    
-
-[![Build Status](https://travis-ci.org/mthh/magrit.svg?branch=master)](https://travis-ci.org/mthh/magrit)  
-
-[Magrit](http://magrit.cnrs.fr) is an online mapping application developped by [UMS RIATE](http://www.riate.cnrs.fr).  
-
-## Usage
-
-Most users should go on :
-- the [application page](http://magrit.cnrs.fr)
-- the [user documentation](http://magrit.cnrs.fr/docs/)
-- the [blog](http://magrit.hypotheses.org)
-
-
-## Instruction for developpers
-
-The only targeted/tested OS is currently GNU/Linux.
-
-Magrit use JS (particularly the D3 library) in the browser for interface and map rendering.
-Some geoprocessings are delegated to the server part: a python 3.5+ application.
-
-Magrit can be served or build by various means:
-
-- [Installing for developpement](https://github.com/riatelab/magrit/wiki/Instruction-for-developers#example-1---installing-for-developpement-with-no-virtual-environnement-)
-- [Installing for developpement (with a python virtual environnement)](https://github.com/riatelab/magrit/wiki/Instruction-for-developers#example-2---installing-for-developpement)
-- [Deploying with Docker](https://github.com/riatelab/magrit/wiki/Instruction-for-developers#example-3---deploying-the-application-thanks-to-docker)
-
-
-## Examples :
-<p><img src="https://magrit.hypotheses.org/files/2017/02/worldpop.png" height="250"/><img src="https://magrit.hypotheses.org/files/2017/02/smoothed2.png" height="250"/><img src="https://raw.githubusercontent.com/mthh/magrit/master/magrit_app/static/img/gallery/popdensity_africa.png" height="250"/></p>
-
-More examples are available in the [gallery](http://magrit.hypotheses.org/galerie).
-
-
-## Contributing to Magrit :
-
-<<<<<<< HEAD
-### Instruction for developpers
->> NOTE : The only targeted/tested OS is currently GNU/Linux.
-However it is very likely that it can work with little change on other UNIX-like (xBSD, MacOS?).
-In addition, an explanation is provided below for an installation via Docker, which can make a deployement possible for other OS users (notably [Windows](https://docs.docker.com/docker-for-windows/), [FreeBSD](https://wiki.freebsd.org/Docker) or [MacOSX](https://docs.docker.com/docker-for-mac/))
-
-#### Installation of the required libraries (for Example 1 & 2):
-(Using *Ubuntu 16.04*)  
-* **Packages provided by `apt`:**
-```
-$ sudo apt-get install -y gcc libpython3.6-dev libopenblas-dev libopenblas-base python3.6 python3.6-dev nodejs python3-pip \
-        libfreetype6-dev libfreetype6 libproj-dev libspatialindex-dev libv8-3.14-dev libffi-dev \
-        nodejs nodejs-dev node-gyp npm redis-server libuv1-dev git wget libxslt1-dev libxml2 libxml2-dev
-```
-
-* **Manual installation of GDAL >= 2.1.0 :**
-```
-$ cd /tmp && wget http://download.osgeo.org/gdal/2.1.3/gdal-2.1.3.tar.gz && tar -xzf gdal-2.1.3.tar.gz && cd gdal-2.1.3
-$ ./configure
-$ make -s -j 4
-$ sudo make install
-```
-
-* Other tools are/might be needed:
-  - **`topojson`** (**required** by the application - installation via `npm -g install topojson`)
-  - `babel-cli` (only for developpement - installation via `npm -g install babel-cli`)
-  - `git` (only for developpement/contributing/etc. - installation via `apt-get install git`)
-
-#### Example 1 - Installing for developpement with no virtual-environnement :
-##### Installation / compilation of the extensions :
-```bash
-$ git clone https://github.com/riatelab/magrit
-$ cd magrit
-$ pip3.6 install -r requirements-dev.txt
-$ python3.6 setup.py build_ext --inplace
-```
-
-##### Launching the redis service :
-```bash
-$ sudo service redis-server start
-```
-
-##### Launching the server application :
-```bash
-$ python3.6 magrit_app/app.py -p 9999
-DEBUG:aioredis:Creating tcp connection to ('0.0.0.0', 6379)
-INFO:magrit.main:serving on('0.0.0.0', 9999)
-....
-```
-
-##### Recompiling js/css files after a change :
-##### (note that it can take a while when called the first time as it is going to fetch a few dependencies)
-```bash
-$ ./misc/jsbuild/build.py
-```
-
-##### Running the test suite :
-```bash
-$ py.test tests/test.py
-```
-
-#### Example 2 - Installing for developpement
-##### Installation / compilation of the extensions :
-```bash
-$ sudo service redis-server start
-$ git clone https://github.com/riatelab/magrit
-$ cd magrit
-$ virtualenv venv -p /usr/bin/python3.6
-$ source venv/bin/activate
-(venv)$ pip install -r requirements-dev.txt
-(venv)$ python setup.py install
-```
-
-##### Building js/css file
-##### (note that it can take a while when called the first time as it is going to fetch a few dependencies)
-##### (builded file are automatically moved in the Magrit installation directory when runned from a virtual env.) :
-```
-(venv)$ ./misc/jsbuild/build.py
-```
-
-##### Running the test suite :
-##### Basic tests without web browser (same than those runned on Travis) :
-```
-(venv)$ py.test tests/test.py
-```
-
-##### Tests using selenium webdriver API (require [chromedriver](https://sites.google.com/a/chromium.org/chromedriver/downloads) available) :
-(its actually 3 steps in one : launching the application, waiting for its start to be complete, then actually launching the test suite)
-```
-(venv)$ magrit & sleep 3 && py.test tests/tests_web.py
-```
-
-##### Launching the application:
-```bash
-(venv)$ magrit -p 9999
-DEBUG:aioredis:Creating tcp connection to ('0.0.0.0', 6379)
-INFO:magrit.main:serving on('0.0.0.0', 9999)
-....
-```
-
-#### Example 3 - Deploying the application thanks to Docker
-##### Using the latest version of the application (+ nginx for static files)
-
-The application to deploy may consist of two Docker containers:
-- one used to serve the `aiohttp` application with `Gunicorn` and to host the Redis service used;
-- the second is composed only of nginx, used in front-end of Gunicorn (i.g to buffer long requests, etc.) and to serve the static content.
-For now you have to build them, but we can releases them on *Docker Hub* if any interest.
-This scenario is shown below, exposing publicly `Magrit` on the port 80 :
-
-```` bash
-cd /tmp/
-mkdir magritapp
-# Clone the latest stable version :
-## You may replace this line by the adress of you're repository,
-## containing the changes/customization you have made :
-git clone http://github.com/riatelab/magrit
-# Copy the two Dockerfile :
-cp -r magrit/misc/Docker/ magritapp/
-# Copy the static files on nginx side:
-cp -r magrit/magrit_app/static/ magritapp/Docker/nginx/
-# Move the whole repo on the application side :
-mv magrit/ magritapp/Docker/app/
-# Setting up the magrit image:
-cd magritapp/Docker
-cd app/
-docker build -t "magrit_app:latest" --build-arg CACHEBUST=$(date +%s) .
-# Setting up the nginx image:
-cd ..
-cd nginx/
-docker build -t "nginx:latest" .
-cd ..
-# Starting the application (will be accessible on port 80) :
-docker run -dP --name magritapp "magrit_app:latest"
-docker run --publish "80:80" -dP --name nginx --link magritapp:magritapp nginx
-````
-
-It is also possible to build only the 'Magrit' image, containing the `aiohttp` application; static files are then directly served by `aiohttp`.  
-
-Using the flexibility offered by Docker, one may be able to compose it's deployement in a different way to better balance the load of users (i.g. 1 container for Redis, 1 container for Nginx and 2 or 3 others containers, each one running an instance of the `aiohttp` application via `Gunicorn`).
-
-#### Contributing to Magrit :
-=======
->>>>>>> e811cc36
-Contributions are welcome! There are various way to contribute to the project:
-- Feedback and bug reports
-- Translation (French, English and Spanish languages are currently available)
-- Code contribution (you're one the right place! Clone the repo, fix what you want to be fixed and submit a pull request)
-- Contribute to the [gallery](http://magrit.hypotheses.org/galerie)
+[![png](magrit_app/static/img/magrit_banner.png)](http://magrit.cnrs.fr)    
+
+[![Build Status](https://travis-ci.org/mthh/magrit.svg?branch=master)](https://travis-ci.org/mthh/magrit)  
+
+[Magrit](http://magrit.cnrs.fr) is an online mapping application developped by [UMS RIATE](http://www.riate.cnrs.fr).  
+
+## Usage
+
+Most users should go on :
+- the [application page](http://magrit.cnrs.fr)
+- the [user documentation](http://magrit.cnrs.fr/docs/)
+- the [blog](http://magrit.hypotheses.org)
+
+
+## Instruction for developpers
+
+The only targeted/tested OS is currently GNU/Linux.
+
+Magrit use JS (particularly the D3 library) in the browser for interface and map rendering.
+Some geoprocessings are delegated to the server part: a python 3.5+ application.
+
+Magrit can be served or build by various means:
+
+- [Installing for developpement](https://github.com/riatelab/magrit/wiki/Instruction-for-developers#example-1---installing-for-developpement-with-no-virtual-environnement-)
+- [Installing for developpement (with a python virtual environnement)](https://github.com/riatelab/magrit/wiki/Instruction-for-developers#example-2---installing-for-developpement)
+- [Deploying with Docker](https://github.com/riatelab/magrit/wiki/Instruction-for-developers#example-3---deploying-the-application-thanks-to-docker)
+
+
+## Examples :
+<p><img src="https://magrit.hypotheses.org/files/2017/02/worldpop.png" height="250"/><img src="https://magrit.hypotheses.org/files/2017/02/smoothed2.png" height="250"/><img src="https://raw.githubusercontent.com/mthh/magrit/master/magrit_app/static/img/gallery/popdensity_africa.png" height="250"/></p>
+
+More examples are available in the [gallery](http://magrit.hypotheses.org/galerie).
+
+
+## Contributing to Magrit :
+
+Contributions are welcome! There are various way to contribute to the project:
+- Feedback and bug reports
+- Translation (French, English and Spanish languages are currently available)
+- Code contribution (you're one the right place! Clone the repo, fix what you want to be fixed and submit a pull request)
+- Contribute to the [gallery](http://magrit.hypotheses.org/galerie)